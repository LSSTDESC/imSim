name: imSim CI

on:
    push:
        branches:
            - main
            - releases/*

    pull_request:
        branches:
            - main
            - releases/*

jobs:
    build:
        runs-on: ${{ matrix.os }}

        strategy:
            matrix:
                # For now, just ubuntu, 3.8.  Can add more later.
                os: [ ubuntu-latest ]
                py: [ "3.10" ]
                CC: [ gcc ]
                CXX: [ g++ ]

        defaults:
            run:
                # cf. https://github.com/conda-incubator/setup-miniconda#important
                shell: bash -l {0}

        steps:
            - uses: actions/checkout@v2

            - name: Setup conda
              uses: conda-incubator/setup-miniconda@v2
              with:
                  activate-environment: stack
                  python-version: ${{ matrix.py }}
                  condarc-file: etc/.condarc

            - name: Install conda deps
              run: |
                conda info
                conda list
                conda install -y mamba
                mamba install -y --file etc/standalone_conda_requirements.txt
                conda info
                conda list

            - name: Install pip deps
              run: |
                pip install skyCatalogs==1.4.0-rc5
                conda info
                conda list

            - name: Install rubin_sim and rubin_sim_data
              run: |
                # Do the minimal installation from source to avoid installing
                # a bunch of unneeded packages.
                git clone https://github.com/lsst/rubin_sim.git
                cd rubin_sim
                git checkout 1.1.1
                pip install -e .
                cd ..
                mkdir rubin_sim_data
                mkdir rubin_sim_data/sims_sed_library
                # Just get the skybrightness, throughputs, and SED data for now.
                curl https://s3df.slac.stanford.edu/groups/rubin/static/sim-data/rubin_sim_data/skybrightness_may_2021.tgz | tar -C rubin_sim_data -xz
                curl https://s3df.slac.stanford.edu/groups/rubin/static/sim-data/rubin_sim_data/throughputs_aug_2021.tgz | tar -C rubin_sim_data -xz
                curl https://s3df.slac.stanford.edu/groups/rubin/static/sim-data/sed_library/seds_170124.tar.gz  | tar -C rubin_sim_data/sims_sed_library -xz

            - name: Install imSim
              run:
                pip install .

            - name: Install test deps
              run:
                conda install -y pytest nose

            - name: Run tests
              run: |
                export RUBIN_SIM_DATA_DIR=`pwd`/rubin_sim_data
                eups list lsst_distrib
                pytest

            - name: Check example config files
              run: |
                echo $PWD
                ls /home/runner/work/imSim
                export IMSIM_HOME=/home/runner/work/imSim
                export RUBIN_SIM_DATA_DIR=`pwd`/rubin_sim_data
                export SIMS_SED_LIBRARY_DIR=`pwd`/rubin_sim_data/sims_sed_library
                # Just check that they haven't gotten stale and produce errors.
<<<<<<< HEAD
                galsim examples/imsim-user.yaml
                cd config
=======
>>>>>>> db2a2649
                galsim flat.yaml image.counts_per_pixel=500
                galsim flat_with_sed.yaml image.counts_per_pixel=5
                galsim imsim-skycat.yaml image.nobjects=10
                cd ../examples
                galsim imsim-user.yaml image.nobjects=10<|MERGE_RESOLUTION|>--- conflicted
+++ resolved
@@ -91,11 +91,6 @@
                 export RUBIN_SIM_DATA_DIR=`pwd`/rubin_sim_data
                 export SIMS_SED_LIBRARY_DIR=`pwd`/rubin_sim_data/sims_sed_library
                 # Just check that they haven't gotten stale and produce errors.
-<<<<<<< HEAD
-                galsim examples/imsim-user.yaml
-                cd config
-=======
->>>>>>> db2a2649
                 galsim flat.yaml image.counts_per_pixel=500
                 galsim flat_with_sed.yaml image.counts_per_pixel=5
                 galsim imsim-skycat.yaml image.nobjects=10

--- conflicted
+++ resolved
@@ -138,15 +138,11 @@
                                                   opt=opt)
         wcs = galsim.config.BuildWCS(base['image'], 'wcs', base, logger=logger)
         kwargs['wcs'] = wcs
-<<<<<<< HEAD
-        kwargs['bandpass'] = base['bandpass']
         kwargs['xsize'] = base['xsize']
         kwargs['ysize'] = base['ysize']
-=======
         bandpass, safe1 = galsim.config.BuildBandpass(base['image'], 'bandpass', base, logger)
         safe = safe and safe1
         kwargs['bandpass'] = bandpass
->>>>>>> b263ae7d
         kwargs['logger'] = galsim.config.GetLoggerProxy(logger)
         return kwargs, safe
 

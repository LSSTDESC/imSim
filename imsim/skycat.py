--- conflicted
+++ resolved
@@ -67,121 +67,6 @@
         ra, dec = skycat_obj.ra, skycat_obj.dec
         return galsim.CelestialCoord(ra*galsim.degrees, dec*galsim.degrees)
 
-<<<<<<< HEAD
-    def getLens(self, skycat_obj):
-        """
-        Return the weak lensing parameters for the skyCatalog object
-        corresponding to the specified index.
-
-        Parameters
-        ----------
-        skycat_obj : skycatalogs.BaseObject
-            The skycatalogs object, e.g., star or galaxy, which can
-            have several subcomponents, e.g., disk, bulge, knots.
-
-        Returns
-        -------
-        (g1, g2, mu)
-        """
-        gamma1 = skycat_obj.get_native_attribute('shear_1')
-        gamma2 = skycat_obj.get_native_attribute('shear_2')
-        kappa =  skycat_obj.get_native_attribute('convergence')
-        # Return reduced shears and magnification.
-        g1 = gamma1/(1. - kappa)    # real part of reduced shear
-        g2 = gamma2/(1. - kappa)    # imaginary part of reduced shear
-        mu = 1./((1. - kappa)**2 - (gamma1**2 + gamma2**2)) # magnification
-        return g1, g2, mu
-
-    def getDust(self, skycat_obj):
-        """
-        Return the extinction parameters for the skyCatalog object
-        corresponding to the specified index.
-
-        Parameters
-        ----------
-        skycat_obj : skycatalogs.BaseObject
-            The skycatalogs object, e.g., star or galaxy, which can
-            have several subcomponents, e.g., disk, bulge, knots.
-
-        Returns
-        -------
-        (internal_av, internal_rv, galactic_av, galactic_rv)
-        """
-        # For all objects, internal extinction is already part of the SED,
-        # so Milky Way dust is the only source of reddening.
-        internal_av = 0
-        internal_rv = 1.
-        galactic_av = skycat_obj.get_native_attribute('MW_av')
-        galactic_rv = skycat_obj.get_native_attribute('MW_rv')
-        return internal_av, internal_rv, galactic_av, galactic_rv
-
-    def get_gsobject(self, skycat_obj, component, gsparams, rng, exp_time):
-        """
-        Return a galsim.GSObject for the specifed skyCatalogs object
-        and component.
-
-        Parameters
-        ----------
-        skycat_obj : skyCatalogs.BaseObject
-            A skyCatalogs object, e.g., a star or galaxy.
-        component : str
-            The name of the sub-component of the skyCatalogs object
-            to consider.
-        """
-        sed, magnorm = self.getSED_info(skycat_obj, component)
-        if sed is None or magnorm >= 50:
-            return None
-
-        if gsparams is not None:
-            gsparams = galsim.GSParams(**gsparams)
-
-        if skycat_obj.object_type == 'star':
-            obj = galsim.DeltaFunction(gsparams=gsparams)
-        elif (skycat_obj.object_type == 'galaxy' and
-              component in ('bulge', 'disk', 'knots')):
-            my_component = component
-            if my_component == 'knots':
-                my_component = 'disk'
-            a = skycat_obj.get_native_attribute(f'size_{my_component}_true')
-            b = skycat_obj.get_native_attribute(f'size_minor_{my_component}_true')
-            assert a >= b
-            pa = skycat_obj.get_native_attribute('position_angle_unlensed')
-            beta = float(90 + pa)*galsim.degrees
-            hlr = (a*b)**0.5   # approximation for half-light radius
-            if component == 'knots':
-                npoints = skycat_obj.get_native_attribute('n_knots')
-                assert npoints > 0
-                obj =  galsim.RandomKnots(npoints=npoints,
-                                          half_light_radius=hlr, rng=rng,
-                                          gsparams=gsparams)
-            else:
-                n = skycat_obj.get_native_attribute(f'sersic_{component}')
-                # Quantize the n values at 0.05 so that galsim can
-                # possibly amortize sersic calculations from the previous
-                # galaxy.
-                n = round(n*20.)/20.
-                obj = galsim.Sersic(n=n, half_light_radius=hlr,
-                                    gsparams=gsparams)
-            shear = galsim.Shear(q=b/a, beta=beta)
-            obj = obj._shear(shear)
-            g1, g2, mu = self.getLens(skycat_obj)
-            obj = obj._lens(g1, g2, mu)
-        else:
-            raise RuntimeError("Do not know how to handle object type: %s" %
-                               component)
-
-        # The seds are normalized to correspond to magnorm=0.
-        # The flux for the given magnorm is 10**(-0.4*magnorm)
-        # The constant here, 0.9210340371976184 = 0.4 * log(10)
-        flux = math.exp(-0.9210340371976184 * magnorm)
-
-        # This gives the normalization in photons/cm^2/sec.
-        # Multiply by area and exptime to get photons.
-        fAt = flux * self._rubin_area * exp_time
-        return obj.withFlux(fAt) * sed
-
-=======
->>>>>>> 25b6368a
     def getObj(self, index, gsparams=None, rng=None, exp_time=30):
         """
         Return the galsim object for the skyCatalog object

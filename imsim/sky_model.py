--- conflicted
+++ resolved
@@ -74,14 +74,6 @@
 
         # Return photons/arcsec^2
         value = flux * self.eff_area * self.exptime
-<<<<<<< HEAD
-
-        if self.logger is not None:
-            self.logger.debug("Setting sky level to %.2f photons/arcsec^2 "
-                              "at (ra, dec) = %s, %s", value,
-                              skyCoord.ra.deg, skyCoord.dec.deg)
-=======
->>>>>>> b1815ef0
         return value
 
 

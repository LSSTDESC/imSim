from functools import lru_cache
from dataclasses import dataclass, fields, MISSING
import numpy as np
import galsim
from galsim.config import StampBuilder, RegisterStampType, GetAllParams, GetInputObj
from lsst.afw import cameraGeom
from lsst.obs.lsst.translators.lsst import SIMONYI_LOCATION as RUBIN_LOC

from .diffraction_fft import apply_diffraction_psf
from .camera import get_camera
from .photon_ops import BandpassRatio

@dataclass
class DiffractionFFT:
    exptime: float
    azimuth: galsim.Angle
    altitude: galsim.Angle
    rotTelPos: galsim.Angle
    spike_length_cutoff: float = 4000
    brightness_threshold: float = 1.0e5
    latitude: galsim.Angle = RUBIN_LOC.lat
    enabled: bool = True

    def apply(self, image: galsim.Image, wavelength: float) -> None:
        if self.enabled:
            apply_diffraction_psf(
                image.array,
                wavelength=wavelength,
                rottelpos=self.rotTelPos.rad,
                exptime=self.exptime,
                latitude=self.latitude.rad,
                azimuth=self.azimuth.rad,
                altitude=self.altitude.rad,
                brightness_threshold=self.brightness_threshold,
                spike_length_cutoff=self.spike_length_cutoff,
            )

    @classmethod
    def from_config(cls, config: dict, base: dict) -> "DiffractionFFT":
        """Create a DiffractionFFT from config values."""
        req = {f.name: f.type for f in fields(cls) if f.default is MISSING}
        opt = {f.name: f.type for f in fields(cls) if f.default is not MISSING}
        kwargs, _safe = GetAllParams(config, base, req=req, opt=opt)
        return cls(**kwargs)


class LSST_SiliconBuilder(StampBuilder):
    """This performs the tasks necessary for building the stamp for a single object.

    It uses the regular Basic functions for most things.
    It specializes the quickSkip, buildProfile, and draw methods.
    """
    _ft_default = galsim.GSParams().folding_threshold
    _pixel_scale = 0.2
    _trivial_sed = galsim.SED(galsim.LookupTable([100, 2000], [1,1], interpolant='linear'),
                              wave_type='nm', flux_type='fphotons')
    _tiny_flux = 10
    _Nmax = 4096  # (Don't go bigger than 4096)
    _sed_logged = False  # Only log SED linear interpolant warning once.

    def setup(self, config, base, xsize, ysize, ignore, logger):
        """
        Do the initialization and setup for building a postage stamp.

        In the base class, we check for and parse the appropriate size and position values in
        config (aka base['stamp'] or base['image'].

        Values given in base['stamp'] take precedence if these are given in both places (which
        would be confusing, so probably shouldn't do that, but there might be a use case where it
        would make sense).

        Parameters:
            config:     The configuration dict for the stamp field.
            base:       The base configuration dict.
            xsize:      The xsize of the image to build (if known).
            ysize:      The ysize of the image to build (if known).
            ignore:     A list of parameters that are allowed to be in config that we can
                        ignore here. i.e. it won't be an error if these parameters are present.
            logger:     A logger object to log progress.

        Returns:
            xsize, ysize, image_pos, world_pos
        """

        # First do a parsing check to make sure that all the options passed to
        # the config are valid, and no required options are missing.

        try:
            self.vignetting = GetInputObj('vignetting', config, base, 'LSST_SiliconBuilder')
        except galsim.config.GalSimConfigError:
            self.vignetting = None

        req = {}
        opt = {'camera': str, 'diffraction_fft': dict,
               'airmass': float, 'rawSeeing': float, 'band': str}
        if self.vignetting:
            req['det_name'] = str
        else:
            opt['det_name'] = str
        # For the optional ones we parse manually, we can put in ignore, and they will
        # still be allowed, but not required.
        ignore = ['fft_sb_thresh', 'max_flux_simple'] + ignore
        params = galsim.config.GetAllParams(config, base, req=req, opt=opt, ignore=ignore)[0]

        gal = galsim.config.BuildGSObject(base, 'gal', logger=logger)[0]
        if gal is None:
            raise galsim.config.SkipThisObject('gal is None (invalid parameters)')
        self.gal = gal

        if 'diffraction_fft' in config:
            self.diffraction_fft = DiffractionFFT.from_config(config['diffraction_fft'], base)
        else:
            self.diffraction_fft = None

        # Compute or retrieve the realized flux.
        self.rng = galsim.config.GetRNG(config, base, logger, "LSST_Silicon")
        bandpass = base['bandpass']
        self.image = base['current_image']
        camera = get_camera(params.get('camera', 'LsstCam'))
        if self.vignetting:
            self.det = camera[params['det_name']]
        if hasattr(gal, 'flux'):
            # In this case, the object flux has been precomputed.  If our
            # realized bandpass is different from the fiducial bandpass used
            # in the precomputation, then we'll need to reweight the flux.
            # We'll only do this if the bandpass was obtained from
            # RubinBandpass though.
            self.fiducial_bandpass = base.get('fiducial_bandpass', None)
            self.do_reweight = (
                self.fiducial_bandpass is not None
                and self.fiducial_bandpass != bandpass
            )
        else:
            gal.flux = gal.calculateFlux(bandpass)
            self.do_reweight = False
        self.nominal_flux = gal.flux

        # For photon shooting rendering, precompute the realization of the Poisson variate.
        # Mostly so we can possibly abort early if phot_flux=0.
        self.phot_flux = galsim.PoissonDeviate(self.rng, mean=gal.flux)()

        # Save these later, in case needed for the output catalog.
        base['nominal_flux'] = self.nominal_flux
        base['phot_flux'] = self.phot_flux
        base['fft_flux'] = 0.  # For fft drawing, this will be updated in buildPSF.
        base['realized_flux'] = 0.  # Will update this after drawImage using im.added_flux

        # Check if the Poisson draw for the photon flux is 0.
        if self.phot_flux == 0:
            # If so, we'll skip everything after this.
            # The mechanism within GalSim to do this is to raise a special SkipThisObject class.
            raise galsim.config.SkipThisObject('phot_flux=0')

        # Otherwise figure out the stamp size
        if xsize > 0 and ysize > 0:
            pass  # Already set.

        elif self.nominal_flux < self._tiny_flux:
            # For really faint things, don't try too hard.  Just use 32x32.
            xsize = ysize = 32

        elif 'size' in config:
            # Get the stamp size from the config entry.
            xsize = ysize = galsim.config.ParseValue(config, 'size', base, int)[0]

        else:
            gal_achrom = gal.evaluateAtWavelength(bandpass.effective_wavelength)
            if (hasattr(gal_achrom, 'original')
                and isinstance(gal_achrom.original, galsim.DeltaFunction)):
                # For bright stars, set the folding threshold for the
                # stamp size calculation.  Use a
                # Kolmogorov_and_Gaussian_PSF since it is faster to
                # evaluate than an AtmosphericPSF.
                base['current_noise_image'] = base['current_image']
                noise_var = galsim.config.CalculateNoiseVariance(base)
                folding_threshold = noise_var/self.nominal_flux
                if folding_threshold >= self._ft_default or folding_threshold == 0:
                    # a) Don't gratuitously raise folding_threshold above the normal default.
                    # b) If sky_level = 0, then folding_threshold=0.  This is bad (stepk=0 below),
                    #    but if the user is doing this to avoid sky noise, then they probably care
                    #    about other things than detailed large-scale behavior of very bright stars.
                    gsparams = None
                else:
                    # Every different folding threshold requires a new initialization of Kolmogorov,
                    # which takes about a second.  So round down to the nearest e folding to
                    # minimize how many of these we need to do.
                    folding_threshold = np.exp(np.floor(np.log(folding_threshold)))
                    logger.debug('Using folding_threshold %s',folding_threshold)
                    logger.debug('From: noise_var = %s, flux = %s',noise_var,self.nominal_flux)
                    gsparams = galsim.GSParams(folding_threshold=folding_threshold)

                # Grab the three parameters we need for Kolmogorov_and_Gaussian_PSF.
                keys = ('airmass', 'rawSeeing', 'band')
                kwargs = { k:v for k,v in params.items() if k in keys }
                psf = self.Kolmogorov_and_Gaussian_PSF(gsparams=gsparams, **kwargs)
                image_size = psf.getGoodImageSize(self._pixel_scale)
                # No point in this being larger than a CCD.  Cut back to Nmax if larger than this.
                xsize = ysize = min(image_size, self._Nmax)

            else:
                # For extended objects, recreate the object to draw, but
                # convolved with the faster DoubleGaussian PSF.
                psf = self.DoubleGaussian()
                # For Chromatic objects, need to evaluate at the
                # effective wavelength of the bandpass.
                obj = galsim.Convolve(gal_achrom, psf).withFlux(self.nominal_flux)

                # Start with GalSim's estimate of a good box size.
                image_size = obj.getGoodImageSize(self._pixel_scale)

                # For bright things, defined as having an average of at least 10 photons per
                # pixel on average, or objects for which GalSim's estimate of the image_size is larger
                # than self._Nmax, compute the image_size using the surface brightness limit, trying
                # to be careful about not truncating the surface brightness
                # at the edge of the box.
                if (self.nominal_flux > 10 * image_size**2) or (image_size > self._Nmax):
                    # Find a postage stamp region to draw onto.  Use (sky noise)/8. as the nominal
                    # minimum surface brightness for rendering an extended object.
                    base['current_noise_image'] = base['current_image']
                    noise_var = galsim.config.CalculateNoiseVariance(base)
                    keep_sb_level = np.sqrt(noise_var)/8.
                    self._large_object_sb_level = 3*keep_sb_level
                    image_size = self._getGoodPhotImageSize([gal_achrom, psf], keep_sb_level,
                                                            pixel_scale=self._pixel_scale)

                    # If the above size comes out really huge, scale back to what you get for
                    # a somewhat brighter surface brightness limit.
                    if image_size > self._Nmax:
                        image_size = self._getGoodPhotImageSize([gal_achrom, psf],
                                                                self._large_object_sb_level,
                                                                pixel_scale=self._pixel_scale)
                        image_size = min(image_size, self._Nmax)
                xsize = ysize = image_size

        logger.info('Object %d will use stamp size = %s,%s', base.get('obj_num',0),
                    xsize, ysize)

        # Determine where this object is going to go:
        # This is the same as what the base StampBuilder does:
        if 'image_pos' in config:
            image_pos = galsim.config.ParseValue(config, 'image_pos', base, galsim.PositionD)[0]
        else:
            image_pos = None

        if 'world_pos' in config:
            world_pos = galsim.config.ParseWorldPos(config, 'world_pos', base, logger)
        else:
            world_pos = None

        return xsize, ysize, image_pos, world_pos

    def _getGoodPhotImageSize(self, obj_list, keep_sb_level, pixel_scale):
        sizes = [self._getGoodPhotImageSize1(obj, keep_sb_level, pixel_scale)
                 for obj in obj_list]
        return int(np.sqrt(np.sum([size**2 for size in sizes])))

    def _getGoodPhotImageSize1(self, obj, keep_sb_level, pixel_scale):
        """
        Get a postage stamp size (appropriate for photon-shooting) given a
        minimum surface brightness in photons/pixel out to which to
        extend the stamp region.

        Parameters
        ----------
        obj: galsim.GSObject
            The GalSim object for which we will call .drawImage.
        keep_sb_level: float
            The minimum surface brightness (photons/pixel) out to which to
            extend the postage stamp, e.g., a value of
            sqrt(sky_bg_per_pixel)/3 would be 1/3 the Poisson noise
            per pixel from the sky background.
        pixel_scale: float [0.2]
            The CCD pixel scale in arcsec.

        Returns
        -------
        int: The length N of the desired NxN postage stamp.

        Notes
        -----
        Use of this function should be avoided with PSF implementations that
        are costly to evaluate.  A roughly equivalent DoubleGaussian
        could be used as a proxy.

        This function was originally written by Mike Jarvis.
        """
        # The factor by which to adjust N in each step.
        factor = 1.1

        # Start with the normal image size from GalSim
        N = obj.getGoodImageSize(pixel_scale)

        if (isinstance(obj, galsim.Sum) and
            any([isinstance(_.original, galsim.RandomKnots)
                 for _ in obj.obj_list])):
            # obj is a galsim.Sum object and contains a
            # galsim.RandomKnots component, so make a new obj that's
            # the sum of the non-knotty versions.
            obj_list = []
            for item in obj.obj_list:
                if isinstance(item.original, galsim.RandomKnots):
                    obj_list.append(item.original._profile)
                else:
                    obj_list.append(item)
            obj = galsim.Add(obj_list)
        elif hasattr(obj, 'original') and isinstance(obj.original, galsim.RandomKnots):
            # Handle RandomKnots object directly
            obj = obj.original._profile

        # This can be too small for bright stars, so increase it in steps until the edges are
        # all below the requested sb level.
        while N < self._Nmax:
            # Check the edges and corners of the current square
            h = N / 2 * pixel_scale
            xvalues = [ obj.xValue(h,0), obj.xValue(-h,0),
                        obj.xValue(0,h), obj.xValue(0,-h),
                        obj.xValue(h,h), obj.xValue(h,-h),
                        obj.xValue(-h,h), obj.xValue(-h,-h) ]
            maxval = np.max(xvalues)
            if maxval < keep_sb_level:
                break
            N *= factor

        N = min(N, self._Nmax)

        # This can be quite huge for Devauc profiles, but we don't actually have much
        # surface brightness way out in the wings.  So cut it back some.
        # (Don't go below 64 though.)
        while N >= 64 * factor:
            # Check the edges and corners of a square smaller by a factor of N.
            h = N / (2 * factor) * pixel_scale
            xvalues = [ obj.xValue(h,0), obj.xValue(-h,0),
                        obj.xValue(0,h), obj.xValue(0,-h),
                        obj.xValue(h,h), obj.xValue(h,-h),
                        obj.xValue(-h,h), obj.xValue(-h,-h) ]
            maxval = np.max(xvalues)
            if maxval > keep_sb_level:
                break
            N /= factor

        return int(N)

    @lru_cache(maxsize=128)
    def DoubleGaussian(self, fwhm1=0.6, fwhm2=0.12, wgt1=1.0, wgt2=0.1):
        """
        @param [in] fwhm1 is the Full Width at Half Max of the first Gaussian in arcseconds

        @param [in] fwhm2 is the Full Width at Half Max of the second Gaussian in arcseconds

        @param [in] wgt1 is the dimensionless coefficient normalizing the first Gaussian

        @param [in] wgt2 is the dimensionless coefficient normalizing the second Gaussian

        The total PSF will be

        (wgt1 * G(sig1) + wgt2 * G(sig2))/(wgt1 + wgt2)

        where G(sigN) denotes a normalized Gaussian with a standard deviation that gives
        a Full Width at Half Max of fwhmN.  (Integrating a two-dimensional Gaussian, we find
        that sig = fwhm/2.355)

        Because this PSF depends on neither position nor wavelength, this __init__ method
        will instantiate a PSF and cache it.  It is this cached psf that will be returned
        whenever _getPSF is called in this class.
        """

        r1 = fwhm1/2.355
        r2 = fwhm2/2.355
        norm = 1.0/(wgt1 + wgt2)

        gaussian1 = galsim.Gaussian(sigma=r1)
        gaussian2 = galsim.Gaussian(sigma=r2)

        return norm*(wgt1*gaussian1 + wgt2*gaussian2)

    @lru_cache(maxsize=128)
    def Kolmogorov_and_Gaussian_PSF(self, airmass=1.2, rawSeeing=0.7, band='r', gsparams=None):
        """
        This PSF class is based on David Kirkby's presentation to the DESC Survey Simulations
        working group on 23 March 2017.

        https://confluence.slac.stanford.edu/pages/viewpage.action?spaceKey=LSSTDESC&title=SSim+2017-03-23

        (you will need a SLAC Confluence account to access that link)

        Parameters
        ----------
        airmass

        rawSeeing is the FWHM seeing at zenith at 500 nm in arc seconds
        (provided by OpSim)

        band is the bandpass of the observation [u,g,r,i,z,y]
        """
        # This code was provided by David Kirkby in a private communication

        wlen_eff = dict(u=365.49, g=480.03, r=622.20, i=754.06, z=868.21, y=991.66)[band]
        # wlen_eff is from Table 2 of LSE-40 (y=y2)

        FWHMatm = rawSeeing * (wlen_eff / 500.) ** -0.3 * airmass ** 0.6
        # From LSST-20160 eqn (4.1)

        FWHMsys = np.sqrt(0.25**2 + 0.3**2 + 0.08**2) * airmass ** 0.6
        # From LSST-20160 eqn (4.2)

        atm = galsim.Kolmogorov(fwhm=FWHMatm, gsparams=gsparams)
        sys = galsim.Gaussian(fwhm=FWHMsys, gsparams=gsparams)
        return galsim.Convolve((atm, sys))

    def buildPSF(self, config, base, gsparams, logger):
        """Build the PSF object.

        For the Basic stamp type, this builds a PSF from the base['psf'] dict, if present,
        else returns None.

        Parameters:
            config:     The configuration dict for the stamp field.
            base:       The base configuration dict.
            gsparams:   A dict of kwargs to use for a GSParams.  More may be added to this
                        list by the galaxy object.
            logger:     A logger object to log progress.

        Returns:
            the PSF
        """
        psf = galsim.config.BuildGSObject(base, 'psf', gsparams=gsparams, logger=logger)[0]

        # For very bright things, we might want to change this for FFT drawing.
        if 'fft_sb_thresh' in config:
            fft_sb_thresh = galsim.config.ParseValue(config,'fft_sb_thresh',base,float)[0]
        else:
            fft_sb_thresh = 0.

        if self.nominal_flux < 1.e6 or not fft_sb_thresh or self.nominal_flux < fft_sb_thresh:
            self.use_fft = False
            return psf

        # Otherwise (high flux object), we might want to switch to fft.  So be a little careful.
        bandpass = base['bandpass']
        fft_psf = self.make_fft_psf(psf.evaluateAtWavelength(bandpass.effective_wavelength), logger)
        logger.info('Object %d has flux = %s.  Check if we should switch to FFT',
                    base['obj_num'], self.nominal_flux)

        # Now this object should have a much better estimate of the real maximum surface brightness
        # than the original psf did.
        # However, the max_sb feature gives an over-estimate, whereas to be conservative, we would
        # rather an under-estimate.  For this kind of profile, dividing by 2 does a good job
        # of giving us an underestimate of the max surface brightness.
        # Also note that `max_sb` is in photons/arcsec^2, so multiply by pixel_scale**2
        # to get photons/pixel, which we compare to fft_sb_thresh.
        gal_achrom = self.gal.evaluateAtWavelength(bandpass.effective_wavelength)
        fft_obj = galsim.Convolve(gal_achrom, fft_psf).withFlux(self.nominal_flux)
        max_sb = fft_obj.max_sb/2. * self._pixel_scale**2
        logger.debug('max_sb = %s. cf. %s',max_sb,fft_sb_thresh)
        if max_sb > fft_sb_thresh:
            self.use_fft = True
            # For FFT-rendered objects, the telescope vignetting isn't
            # emergent as it is for the ray-traced objects, so use the
            # empirical vignetting function, if it's available, to
            # scale the flux to use in FFTs.
            if self.vignetting is not None:
                pix_to_fp = self.det.getTransform(cameraGeom.PIXELS,
                                                  cameraGeom.FOCAL_PLANE)
                self.fft_flux = self.nominal_flux*self.vignetting.at_sky_coord(
                    base['sky_pos'], self.image.wcs, pix_to_fp)
            else:
                self.fft_flux = self.nominal_flux
            base['fft_flux'] = self.fft_flux
            base['phot_flux'] = 0.  # Indicates that photon shooting wasn't done.

            logger.info('Yes. Use FFT for object %d.  max_sb = %.0f > %.0f',
                        base.get('obj_num'), max_sb, fft_sb_thresh)
            return fft_psf
        else:
            self.use_fft = False
            logger.info('No. Use photon shooting for object %d. '
                        'max_sb = %.0f <= %.0f',
                        base.get('obj_num'), max_sb, fft_sb_thresh)
            return psf

    def make_fft_psf(self, psf, logger):
        """Swap out any PhaseScreenPSF component with a roughly equivalent analytic approximation.
        """
        if isinstance(psf, galsim.Transformation):
            return galsim.Transformation(self.make_fft_psf(psf.original, logger),
                                         psf.jac, psf.offset, psf.flux_ratio, psf.gsparams)
        elif isinstance(psf, galsim.Convolution):
            obj_list = [self.make_fft_psf(p, logger) for p in psf.obj_list]
            return galsim.Convolution(obj_list, gsparams=psf.gsparams)
        elif isinstance(psf, galsim.SecondKick):
            # The Kolmogorov version of the phase screen gets most of the second kick.
            # The only bit that it missing is the Airy part, so convert the SecondKick to that.
            return galsim.Airy(lam=psf.lam, diam=psf.diam, obscuration=psf.obscuration)
        elif isinstance(psf, galsim.PhaseScreenPSF):
            # If psf is a PhaseScreenPSF, then make a simpler one the just convolves
            # a Kolmogorov profile with an OpticalPSF.
            r0_500 = psf.screen_list.r0_500_effective
            L0 = psf.screen_list[0].L0
            atm_psf = galsim.VonKarman(lam=psf.lam, r0_500=r0_500, L0=L0, gsparams=psf.gsparams)

            opt_screens = [s for s in psf.screen_list if isinstance(s, galsim.OpticalScreen)]
            logger.info('opt_screens = %r',opt_screens)
            if len(opt_screens) >= 1:
                # Should never be more than 1, but if there weirdly is, just use the first.
                # Note: Technically, if you have both a SecondKick and an optical screen, this
                # will add the Airy part twice, since it's also part of the OpticalPSF.
                # It doesn't usually matter, since we usually set doOpt=False, so we don't usually
                # do this branch. If it is found to matter for someone, it will require a bit
                # of extra logic to do it right.
                opt_screen = opt_screens[0]
                optical_psf = galsim.OpticalPSF(
                        lam=psf.lam,
                        diam=opt_screen.diam,
                        aberrations=opt_screen.aberrations,
                        annular_zernike=opt_screen.annular_zernike,
                        obscuration=opt_screen.obscuration,
                        gsparams=psf.gsparams)
                return galsim.Convolve([atm_psf, optical_psf], gsparams=psf.gsparams)
            else:
                return atm_psf
        else:
            return psf

    def getDrawMethod(self, config, base, logger):
        """Determine the draw method to use.

        @param config       The configuration dict for the stamp field.
        @param base         The base configuration dict.
        @param logger       A logger object to log progress.

        @returns method
        """
        method = galsim.config.ParseValue(config,'draw_method',base,str)[0]
        if method not in galsim.config.valid_draw_methods:
            raise galsim.GalSimConfigValueError("Invalid draw_method.", method,
                                                galsim.config.valid_draw_methods)
        if method  == 'auto':
            if self.use_fft:
                logger.info('Auto -> Use FFT drawing for object %d.',base['obj_num'])
                return 'fft'
            else:
                logger.info('Auto -> Use photon shooting for object %d.',base['obj_num'])
                return 'phot'
        else:
            # If user sets something specific for the method, rather than auto,
            # then respect their wishes.
            logger.info('Use specified method=%s for object %d.',method,base['obj_num'])
            return method

    @classmethod
    def _fix_seds_24(cls, prof, bandpass, logger):
        # If any SEDs are not currently using a LookupTable for the function or if they are
        # using spline interpolation, then the codepath is quite slow.
        # Better to fix them before doing WavelengthSampler.
        if isinstance(prof, galsim.ChromaticObject):
            wave_list, _, _ = galsim.utilities.combine_wave_list(prof.SED, bandpass)
            sed = prof.SED
            # TODO: This bit should probably be ported back to Galsim.
            #       Something like sed.make_tabulated()
            if (not isinstance(sed._spec, galsim.LookupTable)
                or sed._spec.interpolant != 'linear'):
                if not cls._sed_logged:
                    logger.warning(
                            "Warning: Chromatic drawing is most efficient when SEDs have "
                            "interpont='linear'. Switching LookupTables to use 'linear'.")
                    cls._sed_logged = True
                # Workaround for https://github.com/GalSim-developers/GalSim/issues/1228
                f = np.broadcast_to(sed(wave_list), wave_list.shape)
                new_spec = galsim.LookupTable(wave_list, f, interpolant='linear')
                new_sed = galsim.SED(
                    new_spec,
                    'nm',
                    'fphotons' if sed.spectral else '1'
                )
                prof.SED = new_sed

            # Also recurse onto any components.
            if hasattr(prof, 'obj_list'):
                for obj in prof.obj_list:
                    cls._fix_seds_24(obj, bandpass, logger)
            if hasattr(prof, 'original'):
                cls._fix_seds_24(prof.original, bandpass, logger)

    @classmethod
    def _fix_seds_25(cls, prof, bandpass, logger):
        # If any SEDs are not currently using a LookupTable for the function or if they are
        # using spline interpolation, then the codepath is quite slow.
        # Better to fix them before doing WavelengthSampler.

        # In GalSim 2.5, SEDs are not necessarily constructed in most chromatic objects.
        # And really the only ones we need to worry about are the ones that come from
        # SkyCatalog, since they might not have linear interpolants.
        # Those objects are always SimpleChromaticTransformations.  So only fix those.
        if (isinstance(prof, galsim.SimpleChromaticTransformation) and
            (not isinstance(prof._flux_ratio._spec, galsim.LookupTable)
             or prof._flux_ratio._spec.interpolant != 'linear')):
            if not cls._sed_logged:
                logger.warning(
                        "Warning: Chromatic drawing is most efficient when SEDs have "
                        "interpont='linear'. Switching LookupTables to use 'linear'.")
                cls._sed_logged = True
            original = prof._original
            sed = prof._flux_ratio
            wave_list, _, _ = galsim.utilities.combine_wave_list(sed, bandpass)
            f = np.broadcast_to(sed(wave_list), wave_list.shape)
            new_spec = galsim.LookupTable(wave_list, f, interpolant='linear')
            new_sed = galsim.SED(
                new_spec,
                'nm',
                'fphotons' if sed.spectral else '1'
            )
            prof._flux_ratio = new_sed

        # Also recurse onto any components.
        if isinstance(prof, galsim.ChromaticObject):
            if hasattr(prof, 'obj_list'):
                for obj in prof.obj_list:
                    cls._fix_seds_25(obj, bandpass, logger)
            if hasattr(prof, 'original'):
                cls._fix_seds_25(prof.original, bandpass, logger)

    def draw(self, prof, image, method, offset, config, base, logger):
        """Draw the profile on the postage stamp image.

        Parameters:
            prof:       The profile to draw.
            image:      The image onto which to draw the profile (which may be None).
            method:     The method to use in drawImage.
            offset:     The offset to apply when drawing.
            config:     The configuration dict for the stamp field.
            base:       The base configuration dict.
            logger:     A logger object to log progress.

        Returns:
            the resulting image
        """
        if prof is None:
            # If was decide to do any rejection steps, this could be set to None, in which case,
            # don't draw anything.
            return image

        # Prof is normally a convolution here with obj_list being [gal, psf1, psf2,...]
        # for some number of component PSFs.
        gal, *psfs = prof.obj_list if hasattr(prof,'obj_list') else [prof]

        max_flux_simple = config.get('max_flux_simple', 100)
        faint = self.nominal_flux < max_flux_simple
        bandpass = base['bandpass']

        if self.do_reweight:
            initial_flux_bandpass = self.fiducial_bandpass
        else:
            initial_flux_bandpass = base['bandpass']

        if faint:
            logger.info("Flux = %.0f  Using trivial sed", self.nominal_flux)
            # cosmoDC2 galaxies with z > 2.71 and some SNANA objects
            # may have zero-valued SEDs at the bandpass effective
            # wavelength, so try to evaluate the SED at a few
            # locations across the bandpass and use the first value
            # that returns a non-zero result.
            for profile_wl in (bandpass.effective_wavelength,
                               bandpass.red_limit,
                               bandpass.blue_limit):
                sed_value = gal.sed(profile_wl)
                if sed_value != 0:
                    break
            if sed_value == 0:
                # We can't evaluate the profile for this object, so skip it.
                obj_num = base.get('obj_num')
                object_id = base.get('object_id')
                logger.warning("Zero-valued SED for faint object %d, "
                               "object_id %s.  Skipping.", obj_num, object_id)
                return image
            gal = gal.evaluateAtWavelength(profile_wl)
            gal = gal * self._trivial_sed
        else:
            self._fix_seds(gal, bandpass, logger)

        # Normally, wcs is provided as an argument, rather than setting it directly here.
        # However, there is a subtle bug in the ChromaticSum class where it can fail to
        # apply the wcs correctly if the first component has zero realized flux in the band.
        # This line sidesteps that bug.  And it never hurts, so even once we fix this in
        # GalSim, it doesn't hurt to keep this here.
        image.wcs = base['wcs']

        # Set limit on the size of photons batches to consider when
        # calling gsobject.drawImage.
        maxN = int(1e6)
        if 'maxN' in config:
            maxN = galsim.config.ParseValue(config, 'maxN', base, int)[0]

        if method == 'fft':
            if self.fft_flux != self.nominal_flux:
                gal = gal.withFlux(self.fft_flux, initial_flux_bandpass)

            fft_image = image.copy()
            fft_offset = offset
            kwargs = dict(
                method='fft',
                offset=fft_offset,
                image=fft_image,
            )
            if not faint and config.get('fft_photon_ops'):
                kwargs.update({
                    "photon_ops": galsim.config.BuildPhotonOps(config, 'fft_photon_ops', base, logger),
                    "maxN": maxN,
                    "rng": self.rng,
                    "n_subsample": 1,
                })

            # Go back to a combined convolution for fft drawing.
            prof = galsim.Convolve([gal] + psfs)
            try:
                fft_image = prof.drawImage(bandpass, **kwargs)
            except galsim.errors.GalSimFFTSizeError as e:
                # I think this shouldn't happen with the updates I made to how the image size
                # is calculated, even for extremely bright things.  So it should be ok to
                # just report what happened, give some extra information to diagonose the problem
                # and raise the error.
                logger.error('Caught error trying to draw using FFT:')
                logger.error('%s',e)
                logger.error('You may need to add a gsparams field with maximum_fft_size to')
                logger.error('either the psf or gal field to allow larger FFTs.')
                logger.info('prof = %r',prof)
                logger.info('fft_image = %s',fft_image)
                logger.info('offset = %r',offset)
                raise
            # Some pixels can end up negative from FFT numerics.  Just set them to 0.
            fft_image.array[fft_image.array < 0] = 0.
            if self.diffraction_fft:
                self.diffraction_fft.apply(fft_image, bandpass.effective_wavelength)
            fft_image.addNoise(galsim.PoissonNoise(rng=self.rng))
            # In case we had to make a bigger image, just copy the part we need.
            image += fft_image[image.bounds]
            base['realized_flux'] = fft_image.added_flux

        else:
            # For photon shooting, use the poisson-realization of the flux
            # and tell GalSim not to redo the Poisson realization.
            # Use the initial_flux_bandpass here, and use a photon op to get to the realized
            # bandpass below.
            gal = gal.withFlux(self.phot_flux, initial_flux_bandpass)

            if not faint and 'photon_ops' in config:
                photon_ops = galsim.config.BuildPhotonOps(config, 'photon_ops', base, logger)
            else:
                photon_ops = []

            if self.do_reweight:
                photon_ops.append(
                    BandpassRatio(
                        target_bandpass=bandpass,
                        initial_bandpass=self.fiducial_bandpass,
                    )
                )
                bp_for_drawImage = self.fiducial_bandpass
            else:
                bp_for_drawImage = bandpass

            # Put the psfs at the start of the photon_ops.  Probably a little
            # better to put them a bit later than the start in some cases (e.g.
            # after TimeSampler, PupilAnnulusSampler), but leave that as a todo
            # for now.
            photon_ops = psfs + photon_ops

            if faint:
                sensor = None
            else:
                sensor = base.get('sensor', None)
                if sensor is not None:
                    sensor.updateRNG(self.rng)

            image = gal.drawImage(bp_for_drawImage,
                                  method='phot',
                                  offset=offset,
                                  rng=self.rng,
                                  maxN=maxN,
                                  n_photons=self.phot_flux,
                                  image=image,
                                  sensor=sensor,
                                  photon_ops=photon_ops,
                                  add_to_image=True,
                                  poisson_flux=False)
            base['realized_flux'] = image.added_flux

            xvals, yvals = _get_photon_positions(
                gal=gal,
                rng=self.rng,
                bp_for_drawImage=bp_for_drawImage,
                image=image,
                sensor=sensor,
                photon_ops=photon_ops,
                offset=offset,
            )
            xcen, ycen = _get_robust_centroids(
                xvals, yvals, stat_type='sigma_clip',
            )

            # print(
            #     'shapeyx:', image.array.shape[0], image.array.shape[1],
            #     'true_cen:', image.true_center.y, image.true_center.x,
            #     'offset:', offset.y, offset.x,
            #     'cen:', ycen, xcen,
<<<<<<< HEAD
            #     'cenoff:', ycen-image.true_center.y, xcen-image.true_center.x,
            #     'maxoff:',
            #     np.abs(yvals-image.true_center.y).max(),
            #     np.abs(xcen-image.true_center.x).max(),
=======
            #     'cenoff:',
            #     ycen-image.true_center.y, xcen-image.true_center.x,
            #     'maxoff:',
            #     np.abs(yvals-image.true_center.y).max(),
            #     np.abs(xvals-image.true_center.x).max(),
>>>>>>> af8fa4ed
            # )

            # these can be saved in the config using @xcentroid, @ycentroid
            base['xcentroid'] = xcen
            base['ycentroid'] = ycen

        return image


def _get_photon_positions(
    gal,
    rng,
    bp_for_drawImage,
    image,

    sensor,
    photon_ops,
    offset,
):
    """
    draw another image with fixed number of photons
    and use to get centroid.  We can't do this above
    because with maxN the photons cannot be saved

    100_000 photons should give centroid to a few miliarcsec
    """

    timage = image.copy()
    gal.drawImage(
        bp_for_drawImage,
        image=timage,

        method='phot',
        n_photons=100_000,
        sensor=sensor,
        photon_ops=photon_ops,
        poisson_flux=False,
        save_photons=True,

        offset=offset,
        rng=rng,
    )

    photx = timage.photons.x
    photy = timage.photons.y

    flux = timage.photons.flux
    wvig, = np.where(flux == 0)

    logic = np.isnan(photx) | np.isnan(photy)
    wnan, = np.where(logic)

    # flux == 0 means it was vignetted
    wgood, = np.where(
        np.isfinite(photx)
        & np.isfinite(photy)
        & (timage.photons.flux > 0)
    )

    # location of true center, actually in big image
    imcen = image.true_center
    xvals = imcen.x + photx[wgood]
    yvals = imcen.y + photy[wgood]

    # ymaxoff = np.abs(photy-image.true_center.y).max()
    # xmaxoff = np.abs(photx-image.true_center.x).max()

    # if wnan.size > 0 or xmaxoff > 3_000_000 or ymaxoff > 3_000_000:
    #     if wnan.size > 0:
    #         print(f'found {wnan.size} nan in photon positions')
    #     else:
    #         print('maxoff:', ymaxoff, xmaxoff)
    #
    #     # print('gal')
    #     # print(repr(gal))
    #     # print('photon_ops')
    #     # print(repr(photon_ops))
    #     # import IPython; IPython.embed()

    return xvals, yvals


def _get_robust_centroids(xvals, yvals, stat_type='sigma_clip'):
    if stat_type == 'median':
        xcen = np.median(xvals)
        ycen = np.median(yvals)
    elif stat_type == 'sigma_clip':
        from esutil.stat import sigma_clip
        xcen, xsig = sigma_clip(xvals)
        ycen, ysig = sigma_clip(yvals)
    else:
        raise ValueError(f'Bad stat_type {stat_type}')

    return xcen, ycen


# Pick the right function to be _fix_seds.
if galsim.__version_info__ < (2, 5):
    LSST_SiliconBuilder._fix_seds = LSST_SiliconBuilder._fix_seds_24
else:
    LSST_SiliconBuilder._fix_seds = LSST_SiliconBuilder._fix_seds_25


# Register this as a valid stamp type
RegisterStampType('LSST_Silicon', LSST_SiliconBuilder())<|MERGE_RESOLUTION|>--- conflicted
+++ resolved
@@ -797,25 +797,6 @@
                 xvals, yvals, stat_type='sigma_clip',
             )
 
-            # print(
-            #     'shapeyx:', image.array.shape[0], image.array.shape[1],
-            #     'true_cen:', image.true_center.y, image.true_center.x,
-            #     'offset:', offset.y, offset.x,
-            #     'cen:', ycen, xcen,
-<<<<<<< HEAD
-            #     'cenoff:', ycen-image.true_center.y, xcen-image.true_center.x,
-            #     'maxoff:',
-            #     np.abs(yvals-image.true_center.y).max(),
-            #     np.abs(xcen-image.true_center.x).max(),
-=======
-            #     'cenoff:',
-            #     ycen-image.true_center.y, xcen-image.true_center.x,
-            #     'maxoff:',
-            #     np.abs(yvals-image.true_center.y).max(),
-            #     np.abs(xvals-image.true_center.x).max(),
->>>>>>> af8fa4ed
-            # )
-
             # these can be saved in the config using @xcentroid, @ycentroid
             base['xcentroid'] = xcen
             base['ycentroid'] = ycen
@@ -877,21 +858,6 @@
     imcen = image.true_center
     xvals = imcen.x + photx[wgood]
     yvals = imcen.y + photy[wgood]
-
-    # ymaxoff = np.abs(photy-image.true_center.y).max()
-    # xmaxoff = np.abs(photx-image.true_center.x).max()
-
-    # if wnan.size > 0 or xmaxoff > 3_000_000 or ymaxoff > 3_000_000:
-    #     if wnan.size > 0:
-    #         print(f'found {wnan.size} nan in photon positions')
-    #     else:
-    #         print('maxoff:', ymaxoff, xmaxoff)
-    #
-    #     # print('gal')
-    #     # print(repr(gal))
-    #     # print('photon_ops')
-    #     # print(repr(photon_ops))
-    #     # import IPython; IPython.embed()
 
     return xvals, yvals
 

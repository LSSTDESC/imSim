--- conflicted
+++ resolved
@@ -550,8 +550,6 @@
 
         return image
 
-
-<<<<<<< HEAD
 def _get_photon_positions(
     gal,
     rng,
@@ -680,8 +678,6 @@
     return mn, sig, err
 
 
-=======
->>>>>>> 25f868b7
 # Pick the right function to be _fix_seds.
 if galsim.__version_info__ < (2, 5):
     LSST_SiliconBuilder._fix_seds = LSST_SiliconBuilder._fix_seds_24


import os
import gzip
import numpy as np
import math
import astropy.units as u
import astropy.constants
from dust_extinction.parameter_averages import F19

from contextlib import contextmanager
from galsim.config import InputLoader, RegisterInputType, RegisterValueType, RegisterObjectType
from galsim.config import RegisterSEDType
from galsim import CelestialCoord
import galsim
import pickle
from .utils import RUBIN_AREA


def clarify_radec_limits(
    min_ra, max_ra, min_dec, max_dec, threshold=0.5*galsim.degrees
):
    """Handle RA wrapping and poles in ra/dec limits.

    Parameters
    ----------
    min_ra, max_ra, min_dec, max_dec: galsim.Angle
        RA and dec ranges.
    threshold: galsim.Angle
        The threshold for how close to the pole we are before we set the dec
        limit to the pole itself.

    Returns
    -------
    min_ra, max_ra, min_dec, max_dec: galsim.Angle
        The min and max values for RA and Dec.
    ref_ra: galsim.Angle
        The reference for wrapping RA.
    """

    # Handle wrap-around in RA:
    ref_ra = (min_ra + max_ra.wrap(min_ra))/2.
    min_ra = min_ra.wrap(ref_ra)
    max_ra = max_ra.wrap(ref_ra)

    # Special case if we're close to one of the poles.
    if max(np.abs([min_dec.deg, max_dec.deg])) > 90 - threshold.deg:
        if min_dec.deg < 0:
            min_dec = -91.0*galsim.degrees
        else:
            max_dec = 91.0*galsim.degrees
        min_ra = ref_ra - 181*galsim.degrees
        max_ra = ref_ra + 181*galsim.degrees
    return min_ra, max_ra, min_dec, max_dec, ref_ra


def get_radec_limits(
    wcs, xsize, ysize, logger, edge_pix, threshold=0.5*galsim.degrees
):
    """Min and max values for RA, Dec given the wcs.

    Parameters
    ----------
    wcs: galsim WCS object
        The WCS for the image.
    xsize, ysize: int
        The size of the image.
    logger: galsim.Logger
        A logger for logging debug statements.
    edge_pix: int
        The number of pixels to allow objects to be off the image.
    threshold: galsim.Angle
        The threshold for how close to the pole we are before we set the limit
        to the pole itself.

    Returns
    -------
    min_ra, max_ra, min_dec, max_dec: galsim.Angle
        The min and max values for RA and Dec.
    min_x, min_y, max_x, max_y: float
        The min and max values for x and y on the image.
    ref_ra: galsim.Angle
        The reference for wrapping RA.
    """
    # Allow objects to be centered somewhat off the image.
    min_x = 0 - edge_pix
    min_y = 0 - edge_pix
    max_x = xsize + edge_pix
    max_y = ysize + edge_pix

    # Check the min/max ra and dec to faster remove objects that
    # cannot be on image
    ll = galsim.PositionD(min_x,min_y)
    lr = galsim.PositionD(min_x,max_y)
    ul = galsim.PositionD(max_x,min_y)
    ur = galsim.PositionD(max_x,max_y)
    ll = wcs.toWorld(ll)
    lr = wcs.toWorld(lr)
    ul = wcs.toWorld(ul)
    ur = wcs.toWorld(ur)
    min_ra = min([ll.ra, lr.ra, ul.ra, ur.ra])
    max_ra = max([ll.ra, lr.ra, ul.ra, ur.ra])
    min_dec = min([ll.dec, lr.dec, ul.dec, ur.dec])
    max_dec = max([ll.dec, lr.dec, ul.dec, ur.dec])

    min_ra, max_ra, min_dec, max_dec, ref_ra = clarify_radec_limits(
        min_ra, max_ra, min_dec, max_dec, threshold
    )

    logger.debug("RA range for image is %f .. %f", min_ra.deg, max_ra.deg)
    logger.debug("Dec range for image is %f .. %f", min_dec.deg, max_dec.deg)
    return min_ra, max_ra, min_dec, max_dec, min_x, min_y, max_x, max_y, ref_ra


# Some helpers to read in a file that might be gzipped.
@contextmanager
def fopen(filename, **kwds):
    """
    Return a file descriptor-like object that closes the underlying
    file descriptor when used with the with-statement.

    Parameters
    ----------
    filename: str
        Filename of the instance catalog.
    **kwds: dict
        Keyword arguments to pass to the gzip.open or open functions.

    Returns
    -------
    generator: file descriptor-like generator object that can be iterated
        over to return the lines in a file.
    """
    abspath = os.path.split(os.path.abspath(filename))[0]
    if not os.path.isfile(filename):
        raise OSError("File not found: %s"%filename)
    try:
        if filename.endswith('.gz'):
            fd = gzip.open(filename, **kwds)
        else:
            fd = open(filename, **kwds)
        yield fopen_generator(fd, abspath, **kwds)
    finally:
        if fd: fd.close()


def fopen_generator(fd, abspath, **kwds):
    """
    Return a generator for the provided file descriptor that knows how
    to recursively read in instance catalogs specified by the
    includeobj directive.
    """
    with fd as input_:
        for line in input_:
            if not line.startswith('includeobj'):
                yield line
            else:
                filename = os.path.join(abspath, line.strip().split()[-1])
                with fopen(filename, **kwds) as my_input:
                    for line in my_input:
                        yield line

class InstCatalog(object):
    """This just handles the objects part of the instance catalog.

    The other "phosim commands" are handled by OpsimDataLoader.
    """
    # SED normalization for magnorm=0 at 500 nm to be applied to
    # cached SEDs.
    fnu = (0 * u.ABmag).to(u.erg/u.s/u.cm**2/u.Hz)
    _flux_density = fnu.to_value(u.ph/u.nm/u.s/u.cm**2, u.spectral_density(500*u.nm))
    def __init__(self, file_name, wcs, xsize=4096, ysize=4096, sed_dir=None,
<<<<<<< HEAD
                 edge_pix=100, sort_mag=True, flip_g2=True,
                 min_source=None, skip_invalid=True, logger=None):
=======
                 edge_pix=100, sort_mag=True, flip_g2=True, approx_nobjects=None,
                 pupil_area=RUBIN_AREA, min_source=None, skip_invalid=True,
                 logger=None):
        logger = galsim.config.LoggerWrapper(logger)
>>>>>>> d580f71f
        self.file_name = file_name
        self.wcs = wcs
        self.xsize = xsize
        self.ysize = ysize
        self.edge_pix = edge_pix
        self.sort_mag = sort_mag
        self.flip_g2 = flip_g2
<<<<<<< HEAD
        self.min_source = min_source
        self.skip_invalid = skip_invalid
        self.logger = galsim.config.LoggerWrapper(logger)
=======
        self.approx_nobjects = approx_nobjects
        self.pupil_area = pupil_area
>>>>>>> d580f71f
        self._sed_cache = {}

        if sed_dir is None:
            self.sed_dir = os.environ.get('SIMS_SED_LIBRARY_DIR')
        else:
            self.sed_dir = sed_dir
        self.inst_dir = os.path.dirname(file_name)

        self._id = None  # Sentinal that _load hasn't been run yet.

    @property
    def id(self):
        self._load()
        return self._id

    def _load(self, logger=None):
        if self._id is not None:
            return

        logger = galsim.config.LoggerWrapper(logger or self.logger)
        min_ra, max_ra, min_dec, max_dec, min_x, min_y, max_x, max_y, ref_ra \
            = get_radec_limits(self.wcs, self.xsize, self.ysize, logger, self.edge_pix)

        # What position do the dust parameters start, based on object type.
        dust_index_dict = {
            'point' : 13,
            'sersic2d' : 17,
            'knots' : 17,
        }
        default_dust_index = 15  # For fits files

        id_list = []
        world_pos_list = []
        image_pos_list = []
        magnorm_list = []
        sed_list = []
        lens_list = []
        objinfo_list = []
        dust_list = []
        g2_sign = -1 if self.flip_g2 else 1
        logger.warning('Reading instance catalog %s', self.file_name)
        nuse = 0
        ntot = 0

        with fopen(self.file_name, mode='rt') as _input:
            for line in _input:
                if ' inf ' in line: continue
                if line.startswith('object'):
                    ntot += 1
                    if ntot % 10000 == 0:
                        logger.info('Using %d of %d objects so far.',nuse,ntot)
                    # Check if the object is on our image
                    tokens = line.strip().split()
                    ra = float(tokens[2])*galsim.degrees
                    dec = float(tokens[3])*galsim.degrees
                    #logger.debug('object at %s,%s',ra,dec)
                    if not (
                        min_ra <= ra.wrap(ref_ra) <= max_ra
                        and min_dec <= dec <= max_dec
                    ):
                        continue
                    world_pos = galsim.CelestialCoord(ra, dec)
                    #logger.debug('world_pos = %s',world_pos)
                    try:
                        image_pos = self.wcs.toImage(world_pos)
                    except RuntimeError as e:
                        # Inverse direction can fail for objects off the image.
                        logger.debug('%s',e)
                        logger.debug('failed to determine image_pos')
                        continue
                    #logger.debug('image_pos = %s',image_pos)
                    if not (min_x <= image_pos.x <= max_x and min_y <= image_pos.y <= max_y):
                        continue
                    #logger.debug('on image')

                    # OK, probably keep this object.  Finish parsing it.
                    objid = tokens[1]
                    magnorm = float(tokens[4])
                    sed = ((tokens[5], float(tokens[6])))
                    # gamma1,gamma2,kappa
                    lens = (float(tokens[7]), g2_sign*float(tokens[8]), float(tokens[9]))
                    # what are 10,11?
                    dust_index = dust_index_dict.get(tokens[12].lower(), default_dust_index)
                    objinfo = tokens[12:dust_index]
                    dust = tokens[dust_index:]

                    if self.skip_invalid:
                        # Check for some reasons to skip this object.
                        object_is_valid = (magnorm < 50.0 and
                                            not (objinfo[0] == 'sersic2d' and
                                                    float(objinfo[1]) < float(objinfo[2])) and
                                            not (objinfo[0] == 'knots' and
                                                    (float(objinfo[1]) < float(objinfo[2]) or
                                                     int(objinfo[4]) <= 0)))
                        if not object_is_valid:
                            logger.debug("Skipping object %s since not valid.", tokens[1])
                            continue

                    # Object is ok.  Add it to lists.
                    nuse += 1
                    id_list.append(objid)
                    world_pos_list.append(world_pos)
                    image_pos_list.append(image_pos)
                    magnorm_list.append(magnorm)
                    sed_list.append(sed)
                    lens_list.append(lens)
                    objinfo_list.append(objinfo)
                    dust_list.append(dust)

        assert nuse == len(id_list)
        logger.warning("Total objects in file = %d",ntot)
        logger.warning("Found %d objects potentially on image", nuse)
        if nuse == 0:
            logger.warning("No objects found on image")

        # Sort the object lists by mag and convert to numpy arrays.
        self._id = np.array(id_list, dtype=str)
        self.world_pos = np.array(world_pos_list, dtype=object)
        self.image_pos = np.array(image_pos_list, dtype=object)
        self.magnorm = np.array(magnorm_list, dtype=float)
        self.sed = np.array(sed_list, dtype=object)
        self.lens = np.array(lens_list, dtype=object)
        self.objinfo = np.array(objinfo_list, dtype=object)
        self.dust = np.array(dust_list, dtype=object)

        if self.min_source is not None:
            nsersic = np.sum([params[0].lower() == 'sersic2d' for params in self.objinfo])
            if nsersic < self.min_source:
                logger.warning(f"Fewer than {self.min_source} galaxies on sensor.  Skipping.")
                self._id = self._id[:0]
                self.world_pos = self.world_pos[:0]
                self.image_pos = self.image_pos[:0]
                self.magnorm = self.magnorm[:0]
                self.sed = self.sed[:0]
                self.lens = self.lens[:0]
                self.objinfo = self.objinfo[:0]
                self.dust = self.dust[:0]

        if self.sort_mag:
            index = np.argsort(self.magnorm)
            self._id = self._id[index]
            self.world_pos = self.world_pos[index]
            self.image_pos = self.image_pos[index]
            self.magnorm = self.magnorm[index]
            self.sed = self.sed[index]
            self.lens = self.lens[index]
            self.objinfo = self.objinfo[index]
            self.dust = self.dust[index]
            logger.warning("Sorted objects by magnitude (brightest first).")

    def getNObjects(self, logger=None):
        self._load(logger)
        # Note: This method name is required by the config parser.
        return len(self._id)

    def getApproxNObjects(self, logger=None):
        if self._id is None:
            # If we haven't read the file yet, just (over-)estimate the number by
            # quickly counting the lines in the file without doing any processing.
            with fopen(self.file_name, mode='rt') as _input:
                # generators don't implement len(); this is the tricky workaround that doesn't
                # store all the data in memory (like len(list(_input))).
                return sum(1 for _ in _input)
        else:
            return self.getNObjects(logger)

    @property
    def nobjects(self):
        return self.getNObjects()

    # Note: Proxies can call methods, but not access attributes, so it's helpful to have
    #       method versions of things like this, which are maybe more obvious using the
    #       attribute directly.  Since input objects such as this are used via proxy in
    #       multiprocessing contexts, we need to keep the method version around.
    def getID(self, index):
        self._load()
        return self._id[index]

    def getWorldPos(self, index):
        self._load()
        return self.world_pos[index]

    def getImagePos(self, index):
        self._load()
        return self.image_pos[index]

    def getMagNorm(self, index):
        self._load()
        return self.magnorm[index]

    def getSED(self, index):
        self._load()
        # These require reading in an input file.  So cache the raw (unredshifted versions)
        # to try to minimize how much I/O we'll need for these.
        name, redshift = self.sed[index]
        if name in self._sed_cache:
            sed = self._sed_cache[name]
        else:
            # Try both the given sed_dir and the directory of the instance catalog itself.
            full_name = os.path.join(self.sed_dir, name)
            if not os.path.isfile(full_name):
                full_name = os.path.join(self.inst_dir, name)
            if not os.path.isfile(full_name):
                raise OSError("Could not find file %s in either %s or %s"%(
                              name, self.sed_dir, self.inst_dir))
            sed = galsim.SED(full_name, wave_type='nm', flux_type='flambda')

            # Normalize to magnorm=0 at 500 nm.
            sed = sed.withFluxDensity(self._flux_density, 500.*u.nm)

            self._sed_cache[name] = sed

        iAv, iRv, mwAv, mwRv = self.getDust(index)

        # TODO: apply internal extinction here

        # Apply redshift.
        sed = sed.atRedshift(redshift)

        # Apply Milky Way extinction.
        extinction = F19(Rv=mwRv)
        # Use SED wavelengths
        wl = sed.wave_list
        # Restrict to the range where F19 can be evaluated.  F19.x_range
        # is in units of 1/micron so convert to nm.
        wl_min = 1e3/F19.x_range[1]
        wl_max = 1e3/F19.x_range[0]
        wl = wl[np.where((wl_min < wl) & (wl < wl_max))]
        ext = extinction.extinguish(wl*u.nm, Av=mwAv)
        spec = galsim.LookupTable(wl, ext, interpolant='linear')
        mw_ext = galsim.SED(spec, wave_type='nm', flux_type='1')
        sed = sed*mw_ext

        # Not sure why GalSim isn't preserving the LookupTable here.
        # Should fix this is GalSim, but for now, make sure we have a LookupTable, so the
        # sed is fast to integrate (and is pickleable!).
        if (not isinstance(sed._spec, galsim.LookupTable)
            or sed._spec.interpolant != 'linear'):
            new_spec = galsim.LookupTable(wl, sed(wl), interpolant='linear')
            sed = galsim.SED(new_spec, 'nm', 'fphotons')

        return sed

    def getLens(self, index):
        self._load()
        # The galsim.lens(...) function wants to be passed reduced
        # shears and magnification, so convert the WL parameters as
        # defined in phosim instance catalogs to these values.  See
        # https://github.com/GalSim-developers/GalSim/blob/releases/1.4/doc/GalSim_Quick_Reference.pdf
        # and Hoekstra, 2013, http://lanl.arxiv.org/abs/1312.5981
        gamma1, gamma2, kappa = self.lens[index]
        g1 = gamma1/(1. - kappa)   # real part of reduced shear
        g2 = gamma2/(1. - kappa)   # imaginary part of reduced shear
        mu = 1./((1. - kappa)**2 - (gamma1**2 + gamma2**2)) # magnification
        return g1,g2,mu

    def getDust(self, index):
        self._load()
        params = self.dust[index]
        if params[0].lower() != 'none':
            internal_av = float(params[1])
            internal_rv = float(params[2])
            params = params[3:]
        else:
            internal_av = 0.
            internal_rv = 3.1
            params = params[1:]

        if params[0].lower() != 'none':
            galactic_av = float(params[1])
            galactic_rv = float(params[2])
        else:
            galactic_av = 0.
            galactic_rv = 3.1

        return internal_av, internal_rv, galactic_av, galactic_rv

    def getObj(self, index, gsparams=None, rng=None, exptime=30, logger=None):
        self._load(logger)
        if self.objinfo.size == 0:
            raise RuntimeError("Trying to get an object from an empty instance catalog")
        params = self.objinfo[index]

        magnorm = self.getMagNorm(index)
        if magnorm >= 50:
            # Mark of invalid object apparently
            return None

        if gsparams is not None:
            gsparams = galsim.GSParams(**gsparams)

        # Make the object according to the values in the objinfo

        # Note: params here starts at 12, so all indices are 12 less than in previous code.
        if params[0].lower() == 'point':
            obj = galsim.DeltaFunction(gsparams=gsparams)

        elif params[0].lower() == 'sersic2d':
            a = float(params[1])
            b = float(params[2])
            assert a >= b  # Enforced above.
            pa = float(params[3])
            if self.flip_g2:
                # Previous code first did PA = 360 - params[3]
                # Then beta = 90 + PA
                beta = float(90 - pa) * galsim.degrees
            else:
                beta = float(90 + pa) * galsim.degrees

            n = float(params[4])
            # GalSim can amortize some calculations for Sersics, but only if n is the same
            # as a previous galaxy.  So quantize the n values at 0.05.  There's no way anyone
            # cares about this at higher resolution than that.
            # For now, this is not actually helpful, since n is always either 1 or 4, but if
            # we ever start having more variable n, this will prevent it from redoing Hankel
            # integrals for every galaxy.
            n = round(n * 20.) / 20.

            hlr = (a * b)**0.5  # geometric mean of a and b is close to right.
            # XXX: Note: Previous code had hlr = a, which is wrong. (?)  Galaxies were too large.
            #      Especially when they were more elliptical.  Oops.
            # TODO: Maybe not?  Check if this should be a.
            obj = galsim.Sersic(n=n, half_light_radius=hlr, gsparams=gsparams)
            shear = galsim.Shear(q=b/a, beta=beta)
            obj = obj._shear(shear)
            g1,g2,mu = self.getLens(index)
            obj = obj._lens(g1, g2, mu)

        elif params[0].lower() == 'knots':
            a = float(params[1])
            b = float(params[2])
            assert a >= b
            pa = float(params[3])
            if self.flip_g2:
                beta = float(90 - pa) * galsim.degrees
            else:
                beta = float(90 + pa) * galsim.degrees
            npoints = int(params[4])
            assert npoints > 0
            hlr = (a * b)**0.5
            obj = galsim.RandomKnots(npoints=npoints, half_light_radius=hlr, rng=rng,
                                     gsparams=gsparams)
            shear = galsim.Shear(q=b/a, beta=beta)
            obj = obj._shear(shear)
            # TODO: These look bad in space images (cf. Troxel's talks about Roman sims.)
            #       Should convolve this by a smallish Gaussian *here*:
            #       I'd guess 0.3 arcsec is a good choice for the fwhm of this Gaussian.
            # obj = galsim.Convolve(obj, galsim.Gaussian(fwhm=0.3))
            g1,g2,mu = self.getLens(index)
            obj = obj._lens(g1, g2, mu)

        elif (params[0].endswith('.fits') or params[0].endswith('.fits.gz')):
            # Assume the fits file is given relative to the location of the instance catalog.
            fits_file = os.path.join(self.inst_dir, params[0])
            pixel_scale = float(params[1])
            theta = float(params[2])
            obj = galsim.InterpolatedImage(fits_file, scale=pixel_scale, gsparams=gsparams)
            if theta != 0.:
                obj = obj.rotate(-theta * galsim.degrees)
            g1,g2,mu = self.getLens(index)
            obj = obj._lens(g1, g2, mu)

        else:
            raise RuntimeError("Do not know how to handle object type: %s" % params[0])

        # The seds are normalized to correspond to magnorm=0.
        # The flux for the given magnorm is 10**(-0.4*magnorm)
        # The constant here, 0.9210340371976184 = 0.4 * log(10)
        flux = math.exp(-0.9210340371976184 * magnorm)

        # This gives the normalization in photons/cm^2/sec.
        # Multiply by area and exptime to get photons.
        fAt = flux * self.pupil_area * exptime

        sed = self.getSED(index)
        return obj.withFlux(fAt) * sed


def InstCatObj(config, base, ignore, gsparams, logger):
    """Build an object according to info in instance catalog.
    """
    inst = galsim.config.GetInputObj('instance_catalog', config, base, 'InstCat')

    # Setup the indexing sequence if it hasn't been specified.
    # The normal thing with a catalog is to just use each object in order,
    # so we don't require the user to specify that by hand.  We can do it for them.
    galsim.config.SetDefaultIndex(config, inst.getNObjects(logger))

    req = { 'index' : int }
    opt = { 'num' : int }
    kwargs, safe = galsim.config.GetAllParams(config, base, req=req, opt=opt)
    index = kwargs['index']

    rng = galsim.config.GetRNG(config, base, logger, 'InstCatObj')
    exptime = base.get('exptime', 30)

    obj = inst.getObj(index, gsparams=gsparams, rng=rng, exptime=exptime, logger=logger)
    base['object_id'] = inst.getID(index)

    return obj, safe

def InstCatWorldPos(config, base, value_type):
    """Return a value from the object part of the instance catalog
    """
    inst = galsim.config.GetInputObj('instance_catalog', config, base, 'InstCatWorldPos')

    # Setup the indexing sequence if it hasn't been specified.
    # The normal thing with a catalog is to just use each object in order,
    # so we don't require the user to specify that by hand.  We can do it for them.
    galsim.config.SetDefaultIndex(config, inst.getNObjects())

    req = { 'index' : int }
    opt = { 'num' : int }
    kwargs, safe = galsim.config.GetAllParams(config, base, req=req, opt=opt)
    index = kwargs['index']

    pos = inst.getWorldPos(index)
    return pos, safe

class InstCatSEDBuilder(galsim.config.SEDBuilder):
    """A class for loading an SED from the instance catalog.
    """
    def buildSED(self, config, base, logger):
        """Build the SED based on the specifications in the config dict.
        Parameters:
            config:     The configuration dict for the SED type.
            base:       The base configuration dict.
            logger:     If provided, a logger for logging debug statements.
        Returns:
            the constructed SED object.
        """
        inst = galsim.config.GetInputObj('instance_catalog', config, base, 'InstCatWorldPos')

        galsim.config.SetDefaultIndex(config, inst.getNObjects(logger))

        req = { 'index' : int }
        opt = { 'num' : int }
        kwargs, safe = galsim.config.GetAllParams(config, base, req=req, opt=opt)
        index = kwargs['index']
        sed = inst.getSED(index)
        return sed, safe

# The basic InputLoader almost works.  Just need to handle the wcs.
class InstCatalogLoader(InputLoader):
    def getKwargs(self, config, base, logger):
        import galsim
        req = {
                'file_name' : str,
              }
        opt = {
                'sed_dir' : str,
                'edge_pix' : float,
                'sort_mag' : bool,
                'flip_g2' : bool,
<<<<<<< HEAD
=======
                'approx_nobjects' : int,
                'pupil_area' : float,
>>>>>>> d580f71f
                'min_source' : int,
                'skip_invalid' : bool,
              }
        kwargs, safe = galsim.config.GetAllParams(config, base, req=req, opt=opt)
        wcs = galsim.config.BuildWCS(base['image'], 'wcs', base, logger=logger)
        kwargs['wcs'] = wcs
        kwargs['xsize'] = base.get('det_xsize', 4096)
        kwargs['ysize'] = base.get('det_ysize', 4096)
        kwargs['logger'] = logger
        return kwargs, False

RegisterInputType('instance_catalog', InstCatalogLoader(InstCatalog, has_nobj=True))
RegisterValueType('InstCatWorldPos', InstCatWorldPos, [CelestialCoord],
                  input_type='instance_catalog')
RegisterObjectType('InstCatObj', InstCatObj, input_type='instance_catalog')
RegisterSEDType('InstCatSED', InstCatSEDBuilder(), input_type='instance_catalog')<|MERGE_RESOLUTION|>--- conflicted
+++ resolved
@@ -169,15 +169,10 @@
     fnu = (0 * u.ABmag).to(u.erg/u.s/u.cm**2/u.Hz)
     _flux_density = fnu.to_value(u.ph/u.nm/u.s/u.cm**2, u.spectral_density(500*u.nm))
     def __init__(self, file_name, wcs, xsize=4096, ysize=4096, sed_dir=None,
-<<<<<<< HEAD
                  edge_pix=100, sort_mag=True, flip_g2=True,
-                 min_source=None, skip_invalid=True, logger=None):
-=======
-                 edge_pix=100, sort_mag=True, flip_g2=True, approx_nobjects=None,
                  pupil_area=RUBIN_AREA, min_source=None, skip_invalid=True,
                  logger=None):
         logger = galsim.config.LoggerWrapper(logger)
->>>>>>> d580f71f
         self.file_name = file_name
         self.wcs = wcs
         self.xsize = xsize
@@ -185,14 +180,9 @@
         self.edge_pix = edge_pix
         self.sort_mag = sort_mag
         self.flip_g2 = flip_g2
-<<<<<<< HEAD
         self.min_source = min_source
         self.skip_invalid = skip_invalid
-        self.logger = galsim.config.LoggerWrapper(logger)
-=======
-        self.approx_nobjects = approx_nobjects
         self.pupil_area = pupil_area
->>>>>>> d580f71f
         self._sed_cache = {}
 
         if sed_dir is None:
@@ -212,7 +202,7 @@
         if self._id is not None:
             return
 
-        logger = galsim.config.LoggerWrapper(logger or self.logger)
+        logger = galsim.config.LoggerWrapper(logger)
         min_ra, max_ra, min_dec, max_dec, min_x, min_y, max_x, max_y, ref_ra \
             = get_radec_limits(self.wcs, self.xsize, self.ysize, logger, self.edge_pix)
 
@@ -647,11 +637,7 @@
                 'edge_pix' : float,
                 'sort_mag' : bool,
                 'flip_g2' : bool,
-<<<<<<< HEAD
-=======
-                'approx_nobjects' : int,
                 'pupil_area' : float,
->>>>>>> d580f71f
                 'min_source' : int,
                 'skip_invalid' : bool,
               }

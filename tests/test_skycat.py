import unittest
import astropy.time
import numpy as np
import pandas as pd
import galsim
import imsim

class SkyCatalogInterfaceTestCase(unittest.TestCase):
    """
    TestCase class for skyCatalogs interface code.
    """
    @classmethod
    def setUpClass(cls):
        """Read in the sky catalog data used by the various tests."""
        opsim_db_file = 'data/small_opsim_9683.db'
        visit = 449053
        det_name = 'R22_S11'   # detector 94

        # Make the WCS object.
        obs_md = imsim.OpsimMetaDict(opsim_db_file, visit=visit)
        boresight = galsim.CelestialCoord(ra=obs_md['fieldRA']*galsim.degrees,
                                          dec=obs_md['fieldDec']*galsim.degrees)
        rottelpos = obs_md['rotTelPos']*galsim.degrees
        obstime = astropy.time.Time(obs_md['mjd'], format='mjd', scale='tai')
        cls.band = obs_md['band']
        cls.bandpass = galsim.Bandpass(f'LSST_{cls.band}.dat',
                                       wave_type='nm').withZeropoint('AB')
        wcs_builder = imsim.BatoidWCSBuilder()
        wcs = wcs_builder.makeWCS(boresight, rottelpos, obstime, det_name,
                                  cls.band)

        # Create the sky catalog interface object.
        skycat_file = 'data/sky_cat_9683.yaml'
        cls.skycat = imsim.SkyCatalogInterface(skycat_file, wcs, cls.bandpass,
                                               obj_types=['galaxy'])

        # Read in the data from the parquet file directly for
        # comparison to the outputs from the sky catalog interface.
        cls.df = pd.read_parquet('data/galaxy_9683_449053_det94.parquet')

    def setUp(self):
        """Select some objects to test."""
        np.random.seed(42)
        self.indexes = np.random.choice(range(self.skycat.getNObjects()),
                                        size=100)

    def test_getWorldPos(self):
        """
        Check that the sky positions match the entries in the parquet file.
        """
        for index in self.indexes:
            obj = self.skycat.objects[index]
            galaxy_id = obj.get_native_attribute('galaxy_id')
            row = self.df.query(f'galaxy_id == {galaxy_id}').iloc[0]
            pos = self.skycat.getWorldPos(index)
            self.assertEqual(pos.ra.deg, row.ra)
            self.assertEqual(pos.dec.deg, row.dec)

    def test_get_wl_params(self):
        """
        Check that the computed lensing parameters match the entries
        in the parquet file.
        """
        for index in self.indexes:
            obj = self.skycat.objects[index]
            galaxy_id = obj.get_native_attribute('galaxy_id')
            row = self.df.query(f'galaxy_id == {galaxy_id}').iloc[0]
            g1, g2, mu = imsim.SkyCatalogObjectWrapper(obj, self.bandpass)\
                              .get_wl_params()
            gamma1 = row['shear_1']
            gamma2 = row['shear_2']
            kappa = row['convergence']
            self.assertAlmostEqual(g1, gamma1/(1. - kappa))
            self.assertAlmostEqual(g2, gamma2/(1. - kappa))
            self.assertAlmostEqual(mu, 1./((1. - kappa)**2 - (gamma1**2 + gamma2**2)))

    def test_get_dust(self):
        """
        Check that the extinction parameters match the entries in
        the parquet file.
        """
        for index in self.indexes:
            obj = self.skycat.objects[index]
            galaxy_id = obj.get_native_attribute('galaxy_id')
            row = self.df.query(f'galaxy_id == {galaxy_id}').iloc[0]
            iAv, iRv, gAv, gRv \
                = imsim.SkyCatalogObjectWrapper(obj, self.bandpass).get_dust()
            # For galaxies, we use the SED values that have internal
            # extinction included, so should have iAv=0, iRv=1.
            self.assertEqual(iAv, 0)
            self.assertEqual(iRv, 1)
<<<<<<< HEAD
            self.assertEqual(gAv, row['MW_av'])
=======
            # The Milky Way Av calculation in skyCatalogs is incorrect.
            # This is a workaround until it's fixed.
            self.assertEqual(gAv, row['MW_av_lsst_y']*(2.742/(3.1*1.088)))
>>>>>>> 25b6368a
            self.assertEqual(gRv, row['MW_rv'])

    def test_get_gsobject_components(self):
        """Check some properties of the objects returned by the
           .get_gsobject_components function."""
        for index in self.indexes:
            obj = self.skycat.objects[index]
            galaxy_id = obj.get_native_attribute('galaxy_id')
            row = self.df.query(f'galaxy_id == {galaxy_id}').iloc[0]
            skycat_obj = imsim.SkyCatalogObjectWrapper(obj, self.bandpass)
            gs_objs = skycat_obj.get_gsobject_components(None, None)
            for component, gs_obj in gs_objs.items():
                if component in 'disk bulge':
                    # Check sersic index
                    self.assertEqual(gs_obj.original.n,
                                     row[f'sersic_{component}'])
                elif component == 'knots':
                    # Check number of knots
                    self.assertEqual(gs_obj.original.npoints,
                                     row['n_knots'])

    def test_get_sed_components(self):
        """Check sed components."""
        for index in self.indexes:
            obj = self.skycat.objects[index]
            galaxy_id = obj.get_native_attribute('galaxy_id')
            row = self.df.query(f'galaxy_id == {galaxy_id}').iloc[0]
            skycat_obj = imsim.SkyCatalogObjectWrapper(obj, self.bandpass)
            seds = skycat_obj.get_sed_components()
            for component, sed in seds.items():
                if sed is not None:
                    self.assertEqual(sed.redshift, row['redshift'])

if __name__ == '__main__':
    unittest.main()<|MERGE_RESOLUTION|>--- conflicted
+++ resolved
@@ -89,13 +89,7 @@
             # extinction included, so should have iAv=0, iRv=1.
             self.assertEqual(iAv, 0)
             self.assertEqual(iRv, 1)
-<<<<<<< HEAD
             self.assertEqual(gAv, row['MW_av'])
-=======
-            # The Milky Way Av calculation in skyCatalogs is incorrect.
-            # This is a workaround until it's fixed.
-            self.assertEqual(gAv, row['MW_av_lsst_y']*(2.742/(3.1*1.088)))
->>>>>>> 25b6368a
             self.assertEqual(gRv, row['MW_rv'])
 
     def test_get_gsobject_components(self):

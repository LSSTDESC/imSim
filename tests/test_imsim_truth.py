--- conflicted
+++ resolved
@@ -12,11 +12,8 @@
     def tearDown(self):
         pass
 
-<<<<<<< HEAD
-    @unittest.skip('deprecated module')
-=======
+
     @unittest.skip("deprecated functionality slated for removal")
->>>>>>> 6d3478a3
     def test_magnitudes(self):
         instcat = os.path.join(os.environ['IMSIM_DIR'], 'tests',
                                'tiny_instcat.txt')

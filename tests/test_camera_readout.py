"""
Unit tests for electronics readout simulation code.
"""
from __future__ import absolute_import, print_function
import os
import glob
import subprocess
import unittest
import lsst.obs.lsstSim as lsstSim
import lsst.utils as lsstUtils
import desc.imsim


class ImageSourceTestCase(unittest.TestCase):
    "TestCase class for ImageSource."

    @classmethod
    def setUpClass(cls):
        cls.imSimDir = lsstUtils.getPackageDir('imsim')
<<<<<<< HEAD
        subprocess.call('''python %s/bin/imsim.py %s/tests/tiny_instcat.txt --outdir . \
--sensor "R:2,2 S:1,1" --psf DoubleGaussian --disable_sensor_model''' % (cls.imSimDir, cls.imSimDir), shell=True)
        cls.eimage_file = glob.glob('lsst_e_161899_*.fits')[0]
=======
        subprocess.call('''python %s/bin/imsim.py %s/tests/data/phosim_combined.txt --outdir . \
--sensor "R:2,2 S:1,1" --psf DoubleGaussian''' % (cls.imSimDir, cls.imSimDir), shell=True)
        cls.eimage_file = glob.glob('lsst_e_230_*.fits')[0]
>>>>>>> c454c3c9
        cls.seg_file = \
            os.path.join(cls.imSimDir, 'data', 'segmentation_itl.txt')

    @classmethod
    def tearDownClass(cls):
        try:
            os.remove(cls.eimage_file)
        except OSError:
            pass

    def setUp(self):
        self.image_source = \
            desc.imsim.ImageSource.create_from_eimage(self.eimage_file,
                                                      'R22_S11',
                                                      seg_file=self.seg_file)

    def tearDown(self):
        del self.image_source

    def test_create_from_eimage(self):
        "Test the .create_from_eimage static method."
        self.assertAlmostEqual(self.image_source.exptime, 30.)
        self.assertTupleEqual(self.image_source.eimage_data.shape, (4072, 4000))
        self.assertTupleEqual(
            self.image_source.amp_images['R22_S11_C00'].getArray().shape,
            (2020, 532))

    def test_get_amplifier_hdu(self):
        "Test the .get_amplifier_hdu method."
        hdu = self.image_source.get_amplifier_hdu('R22_S11_C10')
        self.assertEqual(hdu.header['DATASEC'], "[4:512,1:2000]")
        self.assertEqual(hdu.header['DETSEC'], "[509:1,1:2000]")
        self.assertEqual(hdu.header['BIASSEC'], "[513:532,1:2000]")
        self.assertAlmostEqual(hdu.header['GAIN'], 1.7)

        hdu = self.image_source.get_amplifier_hdu('R22_S11_C17')
        self.assertEqual(hdu.header['DATASEC'], "[4:512,1:2000]")
        self.assertEqual(hdu.header['DETSEC'], "[4072:3564,1:2000]")
        self.assertEqual(hdu.header['BIASSEC'], "[513:532,1:2000]")
        self.assertAlmostEqual(hdu.header['GAIN'], 1.7)

    def test_get_amp_image(self):
        "Test the .get_amp_image method."
        mapper = lsstSim.LsstSimMapper()
        camera = mapper.camera
        raft = 'R:2,2'
        ccd = 'S:1,1'
        sensor = camera[' '.join((raft, ccd))]
        amp_info_record = desc.imsim.set_itl_bboxes(sensor['0,3'])
        image = self.image_source.get_amp_image(amp_info_record)
        self.assertTupleEqual(image.getArray().shape, (2020, 532))


class FocalPlaneInfoTestCase(unittest.TestCase):
    "TestCase class for FocalPlaneInfo."

    def setUp(self):
        pass

    def tearDown(self):
        pass

    def test_read_segmentation_txt(self):
        "Test reading of the segmentation.txt file."
        seg_file = os.path.join(lsstUtils.getPackageDir('imsim'), 'data',
                                'segmentation_itl.txt')
        readout_props = desc.imsim.FocalPlaneInfo.read_phosim_seg_file(seg_file)
        sensor_props = readout_props.get_sensor('R22_S11')
        self.assertEqual(sensor_props.width, 4072)
        self.assertEqual(sensor_props.height, 4000)
        self.assertEqual(sensor_props.num_amps, 16)
        amp_num = 0
        for col in '01':
            for row in '01234567':
                amp_num += 1
                amp_name = 'R22_S11_C' + col + row
                amp_props = readout_props.get_amp(amp_name)
                self.assertEqual(amp_props.gain, 1.7)
                self.assertEqual(amp_props.bias_level, 1000.)
                self.assertEqual(amp_props.read_noise, 7.)
                self.assertEqual(amp_props.dark_current, 0.02)
                crosstalk = [0]*16
                crosstalk[amp_num - 1] = 1.0
                self.assertListEqual(amp_props.crosstalk.tolist(), crosstalk)

        amp_name = 'R22_S11_C00'
        amp_props = readout_props.get_amp(amp_name)
        self.assertEqual(amp_props.flip_x, True)
        self.assertEqual(amp_props.flip_y, True)
        bbox = amp_props.mosaic_section
        self.assertEqual(bbox.getMinX(), 0)
        self.assertEqual(bbox.getMinY(), 2000)

        amp_name = 'R22_S11_C10'
        amp_props = readout_props.get_amp(amp_name)
        self.assertEqual(amp_props.flip_x, True)
        self.assertEqual(amp_props.flip_y, False)
        bbox = amp_props.mosaic_section
        self.assertEqual(bbox.getMinX(), 0)
        self.assertEqual(bbox.getMinY(), 0)


if __name__ == '__main__':
    unittest.main()<|MERGE_RESOLUTION|>--- conflicted
+++ resolved
@@ -17,15 +17,15 @@
     @classmethod
     def setUpClass(cls):
         cls.imSimDir = lsstUtils.getPackageDir('imsim')
-<<<<<<< HEAD
+#<<<<<<< HEAD
         subprocess.call('''python %s/bin/imsim.py %s/tests/tiny_instcat.txt --outdir . \
 --sensor "R:2,2 S:1,1" --psf DoubleGaussian --disable_sensor_model''' % (cls.imSimDir, cls.imSimDir), shell=True)
         cls.eimage_file = glob.glob('lsst_e_161899_*.fits')[0]
-=======
-        subprocess.call('''python %s/bin/imsim.py %s/tests/data/phosim_combined.txt --outdir . \
---sensor "R:2,2 S:1,1" --psf DoubleGaussian''' % (cls.imSimDir, cls.imSimDir), shell=True)
-        cls.eimage_file = glob.glob('lsst_e_230_*.fits')[0]
->>>>>>> c454c3c9
+#=======
+#        subprocess.call('''python %s/bin/imsim.py %s/tests/data/phosim_combined.txt --outdir . \
+#--sensor "R:2,2 S:1,1" --psf DoubleGaussian''' % (cls.imSimDir, cls.imSimDir), shell=True)
+#        cls.eimage_file = glob.glob('lsst_e_230_*.fits')[0]
+#>>>>>>> master
         cls.seg_file = \
             os.path.join(cls.imSimDir, 'data', 'segmentation_itl.txt')
 

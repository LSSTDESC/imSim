--- conflicted
+++ resolved
@@ -20,11 +20,7 @@
 from lsst.sims.photUtils import BandpassDict
 import desc.imsim
 
-<<<<<<< HEAD
-=======
-Detector = namedtuple('Detector', ['name'])
 
->>>>>>> 2ec66055
 class SkyModelTestCase(unittest.TestCase):
     """
     TestCase class for skyModel module code.
@@ -86,20 +82,8 @@
         self.assertEqual(photPars_1.nexp, 1)
         self.assertEqual(photPars_1.exptime, 15.)
 
-<<<<<<< HEAD
         seed = 100
         nx, ny = 30, 30
-=======
-        detector = Detector('R:4,2 S:1,0')
-        skymodel = desc.imsim.ESOSkyModel(obs_md, addNoise=False,
-                                          addBackground=True)
-        image_2 = galsim.Image(100, 100)
-        image_2 = skymodel.addNoiseAndBackground(image_2, photParams=photPars_2,
-                                                 detector=detector)
-        image_1 = galsim.Image(100, 100)
-        image_1 = skymodel.addNoiseAndBackground(image_1, photParams=photPars_1,
-                                                 detector=detector)
->>>>>>> 2ec66055
 
         # Check fast background model, i.e., with sensor effects turned off.
         skymodel1 = desc.imsim.make_sky_model(self.obs_md, photPars_1,
@@ -161,23 +145,19 @@
         sky_bg_values = set()
         for chip_name in chip_names:
             image = galsim.Image(1, 1)
-<<<<<<< HEAD
-            skymodel.addNoiseAndBackground(image,
+            skymodel.addNoiseAndBackground(image, photParams=phot_params,
                                            detector=self.detector(chip_name))
-=======
-            skymodel.addNoiseAndBackground(image, photParams=phot_params,
-                                           detector=Detector(chip_name))
->>>>>>> 2ec66055
             sky_bg_values.add(image.array[0][0])
         self.assertEqual(len(sky_bg_values), len(chip_names))
 
     def test_skycounts_function(self):
         """
-        Test that the SkyCountsPerSec class gives the right result for the previously
-        calculated zero points. (This is defined as the number of counts per second for
-        a 24 magnitude source.)  Here we set magNorm=24 to calculate the zero points
-        but when calculating the sky background from the sky brightness
-        model magNorm=None as above.
+        Test that the SkyCountsPerSec class gives the right result for the
+        previously calculated zero points. (This is defined as the
+        number of counts per second for a 24 magnitude source.)  Here
+        we set magNorm=24 to calculate the zero points but when
+        calculating the sky background from the sky brightness model
+        magNorm=None as above.
         """
         desc.imsim.read_config()
         instcat_file = os.path.join(os.environ['IMSIM_DIR'], 'tests',

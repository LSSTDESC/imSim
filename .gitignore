--- conflicted
+++ resolved
@@ -94,10 +94,7 @@
 # backup files
 *~
 
-<<<<<<< HEAD
 *.DS_Store
-=======
 bin/
 .sconf_temp
-.sconsign.dblite
->>>>>>> ae0e09d5
+.sconsign.dblite
"""
Code to convert an eimage to individual sensor segments, applying
electronics readout effects.

 * Retrieve pixel geometry for each segment
 * Copy imaging segment pixels from eimage
 * Add dark current
 * Add defects (bright defects, dark defects, traps)
 * Apply CTE
 * Apply gain
 * Apply crosstalk
 * Add read noise and bias offset
 * Write FITS file for each amplifier
"""
from __future__ import print_function, absolute_import, division
import os
import warnings
from collections import namedtuple, OrderedDict
import sqlite3
import numpy as np
<<<<<<< HEAD
import scipy
=======
import sqlite3
>>>>>>> 5ed775ef
import astropy.io.fits as fits
import astropy.time
import galsim
import lsst.afw.geom as afwGeom
import lsst.afw.image as afwImage
import lsst.utils as lsstUtils
with warnings.catch_warnings():
    warnings.simplefilter('ignore')
    from lsst.sims.catUtils.utils import ObservationMetaDataGenerator
    from lsst.sims.utils import getRotSkyPos
<<<<<<< HEAD
from .camera_info import CameraInfo
from .imSim import get_logger, get_config
=======
from .focalplane_info import FocalPlaneInfo, cte_matrix
from .imSim import get_logger
from .cosmic_rays import CosmicRays
>>>>>>> 5ed775ef

__all__ = ['ImageSource', 'set_itl_bboxes', 'set_e2v_bboxes',
           'set_phosim_bboxes', 'set_noao_keywords', 'cte_matrix']

config = get_config()
class ImageSource(object):
    '''
    Class to create single segment images based on the pixel geometry
    described by a Camera object from lsst.afw.cameraGeom.

    Attributes
    ----------
    eimage: astropy.io.fits.HDUList
        The input eimage data.  This is used as a container for both
        the pixel data and image metadata.
    eimage_data: np.array
        The data attribute of the eimage PrimaryHDU.
    exptime: float
        The exposure time of the image in seconds.
    sensor_id: str
        The raft and sensor identifier, e.g., 'R22_S11'.
    amp_images: OrderedDict
        Dictionary of amplifier images.
    camera_info: CameraInfo object
        Object containing the readout properties of the sensors in the
        focal plane, provided by obs_lsstCam.ImsimMapper().camera.
    '''
<<<<<<< HEAD
    def __init__(self, image_array, exptime, sensor_id, logger=None):
=======
    def __init__(self, image_array, exptime, sensor_id, visit=42,
                 seg_file=None, logger=None):
>>>>>>> 5ed775ef
        """
        Class constructor.

        Parameters
        ----------
        image_array: np.array
            A numpy array containing the pixel data for an eimage.
        exptime: float
            The exposure time of the image in seconds.
        sensor_id: str
            The raft and sensor identifier, e.g., 'R22_S11'.
<<<<<<< HEAD
=======
        visit: int [42]
            Visit number to be used with the sensor_id for generating
            the random seed for the dark current and read noise.
        seg_file: str [None]
            The segmentation.txt file, the PhoSim-formatted file that
            describes the properties of the sensors in the focal
            plane.  If None, then imSim/data/segmentation_itl.txt will
            be used.
>>>>>>> 5ed775ef
        logger: logging.Logger [None]
            logging.Logger object to use. If None, then a logger with level
            INFO will be used.
        """
        self.eimage = fits.HDUList()
        self.eimage.append(fits.PrimaryHDU(image_array))
        self.eimage_data = self.eimage[0].data.transpose()

        self.exptime = exptime
        self.sensor_id = sensor_id
        self.visit = visit

        self.camera_info = CameraInfo()

        self._make_amp_images()

        if logger is None:
            self.logger = get_logger('INFO')
        else:
            self.logger = logger

        self.ratel = 0
        self.dectel = 0
        self.rotangle = 0

    def __del__(self):
        self.eimage.close()

    @staticmethod
<<<<<<< HEAD
    def create_from_eimage(eimage_file, sensor_id=None, opsim_db=None,
                           logger=None):
=======
    def create_from_galsim_image(gs_image, logger=None):
        """
        Create an ImageSource object from a galsim Image object
        produced by a GalSimInterpreter.
        """
        # Extract the exptime and sensor_id from the
        # sims_GalSimInterface.GalSim_afw_TanSimWCS object.
        wcs = gs_image.wcs
        exptime = wcs.photParams.exptime*wcs.photParams.nexp
        sensor_id = 'R{}{}_S{}{}'\
                    .format(*[x for x in wcs.detectorName if x.isdigit()])

        raw_image = ImageSource(gs_image.array, exptime, sensor_id,
                                visit=wcs.fitsHeader.getScalar('OBSID'))
        raw_image.eimage_data = gs_image.array

        # Add the keywords from wcs.fitsHeader to the raw_image.eimage
        # attribute so that they are propagated to the raw file.
        for name in wcs.fitsHeader.names():
            raw_image.eimage[0].header[name] = wcs.fitsHeader.getScalar(name)
        raw_image._read_pointing_info(None)
        return raw_image

    @staticmethod
    def create_from_eimage(eimage_file, sensor_id=None, seg_file=None,
                           opsim_db=None, logger=None):
>>>>>>> 5ed775ef
        """
        Create an ImageSource object from a PhoSim eimage file.

        Parameters
        ----------
        eimage_file: str
           Filename of the eimage FITS file from which the amplifier
           images will be extracted.
        sensor_id: str [None]
            The raft and sensor identifier, e.g., 'R22_S11'.  If None,
            then extract the CHIPID keyword in the primarey HDU.
<<<<<<< HEAD
=======
        seg_file: str [None]
            Full path of segmentation.txt, the PhoSim-formatted file
            that describes the properties of the sensors in the focal
            plane.  If None, then imSim/data/segmentation_itl.txt
            will be used.
>>>>>>> 5ed775ef
        opsim_db: str [None]
            OpSim db file to use to find pointing information for each
            visit.  This is needed for older imSim eimage files that
            do not have the RATEL, DECTEL, and ROTANGLE keywords
            set in the FITS header.   If None and if an eimage file without
            those keywords is provided, then a RuntimeError will be raised.
        logger: logging.Logger [None]
            logging.Logger object to use. If None, then a logger with level
            INFO will be used.

        Returns
        -------
        ImageSource object
            An ImageSource object with the pixel data and metadata from
            the eimage file.
        """
        eimage = fits.open(eimage_file)
        exptime = eimage[0].header['EXPTIME']
        if sensor_id is None:
            sensor_id = eimage[0].header['CHIPID']

        image_source = ImageSource(eimage[0].data, exptime, sensor_id,
<<<<<<< HEAD
                                   logger=logger)
=======
                                   visit=eimage[0].header['OBSID'],
                                   seg_file=seg_file, logger=logger)
>>>>>>> 5ed775ef
        image_source.eimage = eimage
        image_source.eimage_data = eimage[0].data
        image_source._read_pointing_info(opsim_db)
        return image_source

    def _read_pointing_info(self, opsim_db):
        try:
            self.ratel = self.eimage[0].header['RATEL']
            self.dectel = self.eimage[0].header['DECTEL']
            self.rotangle = self.eimage[0].header['ROTANGLE']
            return
        except KeyError:
            if opsim_db is None:
                raise RuntimeError("eimage file does not have pointing info. "
                                   "Need an opsim db file.")
        # Read from the opsim db.
<<<<<<< HEAD
        visit = self.eimage[0].header['OBSID']
=======
>>>>>>> 5ed775ef
        # We need an ObservationMetaData object to use the getRotSkyPos
        # function.
        obs_gen = ObservationMetaDataGenerator(database=opsim_db,
                                               driver="sqlite")
<<<<<<< HEAD
        obs_md = obs_gen.getObservationMetaData(obsHistID=visit,
=======
        obs_md = obs_gen.getObservationMetaData(obsHistID=self.visit,
>>>>>>> 5ed775ef
                                                boundType='circle',
                                                boundLength=0)[0]
        # Extract pointing info from opsim db for desired visit.
        conn = sqlite3.connect(opsim_db)
        query = """select descDitheredRA, descDitheredDec,
        descDitheredRotTelPos from summary where
<<<<<<< HEAD
        obshistid={}""".format(visit)
=======
        obshistid={}""".format(self.visit)
>>>>>>> 5ed775ef
        curs = conn.execute(query)
        ra, dec, rottelpos = [np.degrees(x) for x in curs][0]
        conn.close()
        self.ratel, self.dectel = ra, dec
        obs_md.pointingRA = ra
        obs_md.pointingDec = dec
        self.rotangle = getRotSkyPos(ra, dec, obs_md, rottelpos)

<<<<<<< HEAD
=======
    def _read_seg_file(self, seg_file):
        if seg_file is None:
            seg_file = os.path.join(lsstUtils.getPackageDir('imSim'),
                                    'data', 'segmentation_itl.txt')
        self.fp_props = FocalPlaneInfo.read_phosim_seg_file(seg_file)
>>>>>>> 5ed775ef

    def get_amp_image(self, amp_info_record, imageFactory=afwImage.ImageI):
        """
        Return an amplifier afwImage.Image object with electronics
        readout effects applied.  This method is only provided so that
        the pixel data and geometry can be displayed using
        lsst.afw.cameraGeom.utils.showAmp.

        Parameters
        ----------
        amp_info_record : lsst.afw.table.tableLib.AmpInfoRecord
            Data structure used by cameraGeom to contain the amplifier
            information such as pixel geometry, gain, noise, etc..
        imageFactory : lsst.afw.image.Image[DFIU], optional
            Image factory to be used for creating the return value.

        Returns
        -------
        lsst.afw.Image[DFIU]
            The image object containing the pixel data.
        """
        amp_name = self.amp_name(amp_info_record)
        float_image = self.amp_images[amp_name]
        if imageFactory == afwImage.ImageF:
            return float_image
        # Return image as the type given by imageFactory.
        output_image = imageFactory(amp_info_record.getRawBBox())
        output_image.getArray()[:] = float_image.getArray()
        return output_image

    def amp_name(self, amp_info):
        """
        The ampifier name derived from a
        lsst.afw.table.ampInfo.ampInfo.AmpInfoRecord.

        Parameters
        ----------
        amp_info: lsst.afw.table.ampInfo.ampInfo.AmpInfoRecord.

        Returns
        -------
        str
             The amplifier name, e.g., "R22_S22_C00".
        """
        return '_'.join((self.sensor_id, amp_info.getName()))

    def _make_amp_images(self):
        """
        Make the amplifier images for all the amps in the sensor.
        """
        self.amp_images = OrderedDict()
        amp_names = self.camera_info.get_amp_names(self.sensor_id)
        for amp_name in amp_names:
            self._make_amp_image(amp_name)
        self._apply_crosstalk()
        for amp_name in amp_names:
            self._add_read_noise_and_bias(amp_name)

    def _make_amp_image(self, amp_name):
        """
        Create the segment image for the amplier geometry specified in amp.

        Parameters
        ----------
        amp_name : str
            The amplifier name, e.g., "R22_S11_C00".
        """
        amp_info = self.camera_info.get_amp_info(amp_name)
        bbox = self.camera_info.mosaic_section(amp_info)
        full_segment = afwImage.ImageF(amp_info.getRawBBox())

        # Get the imaging segment (i.e., excluding prescan and
        # overscan regions), and fill with data from the eimage.
        imaging_segment \
            = full_segment.Factory(full_segment, amp_info.getRawDataBBox())
        data = self.eimage_data[bbox.getMinY():bbox.getMaxY()+1,
                                bbox.getMinX():bbox.getMaxX()+1].copy()

        # Apply flips in x and y relative to assembled eimage in order
        # to have the pixels in readout order.
        if amp_info.getRawFlipX():
            data = data[:, ::-1]
        if amp_info.getRawFlipY():
            data = data[::-1, :]
        imaging_segment.getArray()[:] = data

        # Add dark current.
<<<<<<< HEAD
        dark_current = config['electronics_readout']['dark_current']
        full_arr += np.random.poisson(dark_current*self.exptime,
                                      size=full_arr.shape)
=======
        imaging_arr = imaging_segment.getArray()
        # Generate a seed from the visit number and sensor_id so that
        # the dark current noise is deterministic.
        seed = CosmicRays.generate_seed(self.visit, self.sensor_id)
        rng = galsim.PoissonDeviate(seed, amp_props.dark_current*self.exptime)
        dc_data = np.zeros(np.prod(imaging_arr.shape))
        rng.generate(dc_data)
        imaging_arr += dc_data.reshape(imaging_arr.shape)
>>>>>>> 5ed775ef

        # Add defects.

        # Apply CTE.
<<<<<<< HEAD
        pcti = config['electronics_readout']['pcti']
        pcte_matrix = cte_matrix(full_arr.shape[0], pcti)
=======
        full_arr = full_segment.getArray()
        pcte_matrix = cte_matrix(full_arr.shape[0], amp_props.pcti)
>>>>>>> 5ed775ef
        for col in range(0, full_arr.shape[1]):
            full_arr[:, col] = np.dot(pcte_matrix, full_arr[:, col])

        scti = config['electronics_readout']['scti']
        scte_matrix = cte_matrix(full_arr.shape[1], scti)
        for row in range(0, full_arr.shape[0]):
            full_arr[row, :] = np.dot(scte_matrix, full_arr[row, :])

        # Convert to ADU.
        full_arr /= amp_info.getGain()

        self.amp_images[amp_name] = full_segment

    def _add_read_noise_and_bias(self, amp_name):
        """
        Add read noise and bias.  This should be done as the final
        step before returning the processed image.

        Parameters
        ----------
        amp_name : str
            The amplifier name, e.g., "R22_S11_C00".
        """
        amp_info = self.camera_info.get_amp_info(amp_name)
        full_arr = self.amp_images[amp_name].getArray()
<<<<<<< HEAD
        full_arr += np.random.normal(scale=amp_info.getReadNoise(),
                                     size=full_arr.shape)
        full_arr += config['electronics_readout']['bias_level']
=======
        # Generate a seed from the visit number and sensor_id so that
        # the read noise is deterministic.
        seed = CosmicRays.generate_seed(self.visit, self.sensor_id)
        rng = galsim.GaussianDeviate(seed, amp_props.read_noise)
        rn_data = np.zeros(np.prod(full_arr.shape))
        rng.generate(rn_data)
        full_arr += rn_data.reshape(full_arr.shape)
        full_arr += amp_props.bias_level
>>>>>>> 5ed775ef

    def _apply_crosstalk(self):
        """
        Apply intra-CCD crosstalk using the cross-talk matrix
        from obs_lsstCam.  This should be run only once and
        only after ._make_amp_image has been run for each amplifier.
        """
        if not self.camera_info.det_catalog[self.sensor_id].hasCrosstalk():
            return
        xtalk = self.camera_info.det_catalog[self.sensor_id].getCrosstalk()
        amp_names = self.camera_info.get_amp_names(self.sensor_id)
        imarrs = np.array([self.amp_images[amp_name].getArray()
                           for amp_name in amp_names])
        for amp_name, xtalk_row in zip(amp_names, xtalk):
            self.amp_images[amp_name].getArray()[:, :] \
                = sum([x*y for x, y in zip(imarrs, xtalk_row)])

    def get_amplifier_hdu(self, amp_name, compress=True):
        """
        Get an astropy.io.fits.HDU for the specified amplifier.

        Parameters
        ----------
        amp_name: str
            The amplifier name, e.g., "R22_S11_C00".
        compress: bool [True]
            Use RICE_1 compression.

        Returns
        -------
        astropy.io.fits.ImageHDU
            Image HDU with the pixel data and header keywords
            appropriate for the requested sensor segment.
        """
<<<<<<< HEAD
        hdu = fits.ImageHDU(data=self.amp_images[amp_name].getArray().astype(np.int32))
        hdr = hdu.header
        amp_info = self.camera_info.get_amp_info(amp_name)
=======
        data = self.amp_images[amp_name].getArray().astype(np.int32)
        if compress:
            hdu = fits.CompImageHDU(data=data, compression_type='RICE_1')
        else:
            hdu = fits.ImageHDU(data=data)
        hdr = hdu.header
        amp_props = self.fp_props.get_amp(amp_name)
>>>>>>> 5ed775ef
        # Copy keywords from eimage primary header.
        with warnings.catch_warnings():
            warnings.simplefilter("ignore")
            for key in self.eimage[0].header.keys():
                if key in ('BITPIX', 'NAXIS'):
                    continue
                try:
                    hdr[key] = self.eimage[0].header[key]
<<<<<<< HEAD
                except ValueError:
=======
                except ValueError as eobj:
>>>>>>> 5ed775ef
                    # eimages produced by phosim contain non-ASCII or
                    # non-printable characters resulting in a ValueError.
                    self.logger.warn("ValueError raised while attempting to "
                                     "read %s from eimage header", key)

        # Transpose the WCS matrix elements to account for the use of the
        # Camera Coordinate System in the eimage.  These changes
        # neglect any implied changes in the SIP coefficients.
        channels = '10 11 12 13 14 15 16 17 07 06 05 04 03 02 01 00'.split()
        amp_nums = dict(kv_pair for kv_pair in zip(channels, range(16)))
        amp_num = amp_nums[amp_name[-2:]]
        # These keywords seem to give approximately correct per amp
        # WCS's when viewed with ds9.
        x_pos = (list(range(1, 9)) + list(range(8, 0, -1)))[amp_num]
        hdr['CRPIX1'], hdr['CRPIX2'] \
            = (hdr['CRPIX2'] - amp_info.getRawDataBBox().getWidth()*(8 - x_pos),
               hdr['CRPIX1'])
        if amp_num < 8:
            hdr['CD1_1'], hdr['CD1_2'] = -hdr['CD1_2'], hdr['CD1_1']
            hdr['CD2_1'], hdr['CD2_2'] = -hdr['CD2_2'], hdr['CD2_1']
        else:
            hdr['CD1_1'], hdr['CD1_2'] = -hdr['CD1_2'], -hdr['CD1_1']
            hdr['CD2_1'], hdr['CD2_2'] = -hdr['CD2_2'], -hdr['CD2_1']

        # Transpose the WCS matrix elements to account for the use of the
        # Camera Coordinate System in the eimage.  These changes
        # neglect any implied changes in the SIP coefficients.
        channels = '10 11 12 13 14 15 16 17 07 06 05 04 03 02 01 00'.split()
        amp_nums = dict(kv_pair for kv_pair in zip(channels, range(16)))
        amp_num = amp_nums[amp_name[-2:]]
        # These keywords seem to give approximately correct per amp
        # WCS's when viewed with ds9.
        x_pos = (list(range(1, 9)) + list(range(8, 0, -1)))[amp_num]
        hdr['CRPIX1'], hdr['CRPIX2'] \
            = (hdr['CRPIX2'] - amp_props.imaging.getWidth()*(8 - x_pos),
               hdr['CRPIX1'])
        if amp_num < 8:
            hdr['CD1_1'], hdr['CD1_2'] = -hdr['CD1_2'], hdr['CD1_1']
            hdr['CD2_1'], hdr['CD2_2'] = -hdr['CD2_2'], hdr['CD2_1']
        else:
            hdr['CD1_1'], hdr['CD1_2'] = -hdr['CD1_2'], -hdr['CD1_1']
            hdr['CD2_1'], hdr['CD2_2'] = -hdr['CD2_2'], -hdr['CD2_1']

        # Set NOAO geometry keywords.
<<<<<<< HEAD
        hdr['DATASEC'] = self._noao_section_keyword(amp_info.getRawDataBBox())
        hdr['DETSEC'] = \
            self._noao_section_keyword(self.camera_info.mosaic_section(amp_info),
                                       flipx=amp_info.getRawFlipX(),
                                       flipy=amp_info.getRawFlipY())
        hdr['GAIN'] = amp_info.getGain()
=======
        hdr['DATASEC'] = self._noao_section_keyword(amp_props.imaging)
        hdr['DETSEC'] = \
            self._noao_section_keyword(amp_props.mosaic_section,
                                       flipx=amp_props.flip_x,
                                       flipy=amp_props.flip_y)
        hdr['BIASSEC'] = \
            self._noao_section_keyword(amp_props.serial_overscan)
        hdr['GAIN'] = amp_props.gain
>>>>>>> 5ed775ef

        return hdu

    def write_amplifier_image(self, amp_name, outfile, overwrite=True):
        """
        Write the pixel data for the specified amplifier as FITS image.

        Parameters
        ----------
        amp_name: str
            Amplifier id, e.g., "R22_S11_C00".
        outfile: str
            Filename of the FITS file to be written.
        overwrite: bool [True]
            Flag whether to overwrite an existing output file.
        """
        output = fits.HDUList(fits.PrimaryHDU())
        output.append(self.get_amplifier_hdu(amp_name))
        output.writeto(outfile, overwrite=overwrite)

    def write_fits_file(self, outfile, overwrite=True, run_number=None,
                        lsst_num='LCA-11021_RTM-000', compress=True):
        """
        Write the processed eimage data as a multi-extension FITS file.

        Parameters
        ----------
        outfile: str
            Name of the output FITS file.
        overwrite: bool [True]
            Flag whether to overwrite an existing output file.
        run_number: int [None]
            Run number.  If None, then the visit number is used.
        compress: bool [True]
            Use RICE_1 compression for each image HDU.
        """
        output = fits.HDUList(fits.PrimaryHDU())
        output[0].header = self.eimage[0].header
        if run_number is None:
            run_number = self.visit
        output[0].header['RUNNUM'] = str(run_number)
        output[0].header['DARKTIME'] = output[0].header['EXPTIME']
        mjd_obs = astropy.time.Time(output[0].header['MJD-OBS'], format='mjd')
        output[0].header['DATE-OBS'] = mjd_obs.isot
        output[0].header['LSST_NUM'] = lsst_num
        output[0].header['TESTTYPE'] = 'IMSIM'
        output[0].header['IMGTYPE'] = 'SKYEXP'
        output[0].header['MONOWL'] = -1
        raft, ccd = output[0].header['CHIPID'].split('_')
        output[0].header['RAFTNAME'] = raft
        output[0].header['SENSNAME'] = ccd
        output[0].header['OUTFILE'] = os.path.basename(outfile)
        # Add boresight pointing angles and rotskypos (angle of sky
        # relative to Camera coordinates) from which obs_lsstCam can
        # infer the CCD-wide WCS.
        output[0].header['RATEL'] = self.ratel
        output[0].header['DECTEL'] = self.dectel
        output[0].header['ROTANGLE'] = self.rotangle
        # Use seg_ids to write the image extensions in the order
        # specified by LCA-10140.
        seg_ids = '10 11 12 13 14 15 16 17 07 06 05 04 03 02 01 00'.split()
        for seg_id in seg_ids:
            amp_name = '_C'.join((self.sensor_id, seg_id))
            output.append(self.get_amplifier_hdu(amp_name, compress=compress))
            output[-1].header['EXTNAME'] = 'Segment%s' % seg_id
        output.writeto(outfile, overwrite=overwrite)

    @staticmethod
    def _noao_section_keyword(bbox, flipx=False, flipy=False):
        """
        Convert bounding boxes into NOAO section keywords.

        Parameters
        ----------
        bbox : lsst.afw.geom.Box2I
            Bounding box.
        flipx : bool
            Flag to indicate that data should be flipped in the x-direction.
        flipy : bool
            Flag to indicate that data should be flipped in the y-direction.
        """
        xmin, xmax = bbox.getMinX()+1, bbox.getMaxX()+1
        ymin, ymax = bbox.getMinY()+1, bbox.getMaxY()+1
        if flipx:
            xmin, xmax = xmax, xmin
        if flipy:
            ymin, ymax = ymax, ymin
        return '[%i:%i,%i:%i]' % (xmin, xmax, ymin, ymax)


def set_itl_bboxes(amp):
    """
    Function to apply realistic pixel geometry for ITL sensors.

    Parameters
    ----------
    amp : lsst.afw.table.tableLib.AmpInfoRecord
        Data structure containing the amplifier information such as
        pixel geometry, gain, noise, etc..

    Returns
    -------
    lsst.afw.table.tableLib.AmpInfoRecord
        The updated AmpInfoRecord.
    """
    amp.setRawBBox(afwGeom.Box2I(afwGeom.Point2I(0, 0),
                                 afwGeom.Extent2I(544, 2048)))
    amp.setRawDataBBox(afwGeom.Box2I(afwGeom.Point2I(3, 0),
                                     afwGeom.Extent2I(509, 2000)))
    amp.setRawHorizontalOverscanBBox(afwGeom.Box2I(afwGeom.Point2I(512, 0),
                                                   afwGeom.Extent2I(48, 2000)))
    amp.setRawVerticalOverscanBBox(afwGeom.Box2I(afwGeom.Point2I(0, 2000),
                                                 afwGeom.Extent2I(544, 48)))
    amp.setRawPrescanBBox(afwGeom.Box2I(afwGeom.Point2I(0, 0),
                                        afwGeom.Extent2I(3, 2000)))
    return amp


def set_e2v_bboxes(amp):
    """
    Function to apply realistic pixel geometry for e2v sensors.

    Parameters
    ----------
    amp : lsst.afw.table.tableLib.AmpInfoRecord
        Data structure containing the amplifier information such as
        pixel geometry, gain, noise, etc..

    Returns
    -------
    lsst.afw.table.tableLib.AmpInfoRecord
        The updated AmpInfoRecord.
    """
    amp.setRawBBox(afwGeom.Box2I(afwGeom.Point2I(0, 0),
                                 afwGeom.Extent2I(542, 2022)))
    amp.setRawDataBBox(afwGeom.Box2I(afwGeom.Point2I(10, 0),
                                     afwGeom.Extent2I(522, 2002)))
    amp.setRawHorizontalOverscanBBox(afwGeom.Box2I(afwGeom.Point2I(522, 0),
                                                   afwGeom.Extent2I(20, 2002)))
    amp.setRawVerticalOverscanBBox(afwGeom.Box2I(afwGeom.Point2I(0, 2002),
                                                 afwGeom.Extent2I(542, 20)))
    amp.setRawPrescanBBox(afwGeom.Box2I(afwGeom.Point2I(0, 0),
                                        afwGeom.Extent2I(10, 2002)))
    return amp


def set_phosim_bboxes(amp):
    """
    Function to apply the segmentation.txt geometry.

    Parameters
    ----------
    amp : lsst.afw.table.tableLib.AmpInfoRecord
        Data structure containing the amplifier information such as
        pixel geometry, gain, noise, etc..

    Returns
    -------
    lsst.afw.table.tableLib.AmpInfoRecord
        The updated AmpInfoRecord.
    """
    amp.setRawBBox(afwGeom.Box2I(afwGeom.Point2I(0, 0),
                                 afwGeom.Extent2I(519, 2001)))
    amp.setRawDataBBox(afwGeom.Box2I(afwGeom.Point2I(4, 1),
                                     afwGeom.Extent2I(509, 2000)))
    amp.setRawHorizontalOverscanBBox(afwGeom.Box2I(afwGeom.Point2I(513, 1),
                                                   afwGeom.Extent2I(6, 2000)))
    amp.setRawVerticalOverscanBBox(afwGeom.Box2I(afwGeom.Point2I(0, 2001),
                                                 afwGeom.Extent2I(519, 0)))
    amp.setRawPrescanBBox(afwGeom.Box2I(afwGeom.Point2I(0, 1),
                                        afwGeom.Extent2I(4, 2000)))
    return amp

PixelParameters = namedtuple('PixelParameters',
                             ('''dimv dimh ccdax ccday ccdpx ccdpy gap_inx
                                 gap_iny gap_outx gap_outy preh'''.split()))
pixel_parameters \
    = {'E2V': PixelParameters(2002, 512, 4004, 4096, 4197, 4200, 28,
                              25, 26.5, 25, 10),
       'ITL': PixelParameters(2000, 509, 4000, 4072, 4198, 4198, 27,
                              27, 26.0, 26, 3)}

# The image extension headers do not include the CCD vendor so we
# infer that from the values of the DETSIZE keyword.
vendors = {'[1:4096,1:4004]': 'E2V',
           '[1:4072,1:4000]': 'ITL'}

def set_noao_keywords(hdu, slot_name):
    """
    Update the image header for one of the readout segments.  Adds raft-level
    coordinates (one set in Camera coordinates and one set rotated so the CCD
    orientation has serial direction horizontal).  Adds amplifier and rotated
    CCD coordinates as well.  See LCA-13501.

    Parameters
    ----------
    hdu : fits.ImageHDU
        FITS image whose header is being updated
    slot_name : str
        Name of the slot within the raft

    Returns
    -------
    fits.ImageHDU : The modified hdu.
    """
    hdu.header['SLOT'] = slot_name

    # Infer the CCD vendor from the DETSIZE keyword.
    try:
        vendor = vendors[hdu.header['DETSIZE']]
    except KeyError:
        raise RuntimeError("DETSIZE not recognized.")

    # Pixel geometries differ between the two CCD vendors
    pixel_pars = pixel_parameters[vendor]

    # Get the segment 'coordinates' from the extension name, e.g., 'Segment00'.
    extname = hdu.header['EXTNAME']
    sx = int(extname[-2])
    sy = int(extname[-1])

    # For convenience of notation in LCA-13501 these are also defined
    # as 'serial' and 'parallel' indices, with Segment = Sp*10 + Ss.
    sp = sx
    ss = sy

    # Extract the x and y location indexes in the raft from the slot
    # name.  Also define the serial and parallel versions.
    cx = int(slot_name[-2])
    cy = int(slot_name[-1])
    cp = cx
    cs = cy

    # Define the WCS and Mosaic keywords.
    hdu.header['WCSNAMEA'] = 'AMPLIFIER'
    hdu.header['CTYPE1A'] = 'Seg_X   '
    hdu.header['CTYPE2A'] = 'Seg_Y   '

    hdu.header['WCSNAMEC'] = 'CCD     '
    hdu.header['CTYPE1C'] = 'CCD_X   '
    hdu.header['CTYPE2C'] = 'CCD_Y   '

    hdu.header['WCSNAMER'] = 'RAFT    '
    hdu.header['CTYPE1R'] = 'RAFT_X  '
    hdu.header['CTYPE2R'] = 'RAFT_Y  '

    hdu.header['WCSNAMEF'] = 'FOCAL_PLANE'

    hdu.header['WCSNAMEB'] = 'CCD_SERPAR'
    hdu.header['CTYPE1B'] = 'CCD_S   '
    hdu.header['CTYPE2B'] = 'CCD_P   '

    hdu.header['WCSNAMEQ'] = 'RAFT_SERPAR'
    hdu.header['CTYPE1Q'] = 'RAFT_S  '
    hdu.header['CTYPE2Q'] = 'RAFT_P  '

    # Keyword values that are common betweem E2V and ITL CCDs.
    hdu.header['PC1_1A'] = 0
    hdu.header['PC1_2A'] = 1 - 2*sx
    hdu.header['PC2_2A'] = 0
    hdu.header['CDELT1A'] = 1
    hdu.header['CDELT2A'] = 1
    hdu.header['CRPIX1A'] = 0
    hdu.header['CRPIX2A'] = 0
    hdu.header['CRVAL1A'] = sx*(pixel_pars.dimv + 1)

    hdu.header['PC1_1C'] = 0
    hdu.header['PC1_2C'] = 1 - 2*sx
    hdu.header['PC2_2C'] = 0
    hdu.header['CDELT1C'] = 1
    hdu.header['CDELT2C'] = 1
    hdu.header['CRPIX1C'] = 0
    hdu.header['CRPIX2C'] = 0
    hdu.header['CRVAL1C'] = sx*(2*pixel_pars.dimv + 1)

    hdu.header['PC1_1R'] = 0
    hdu.header['PC1_2R'] = 1 - 2*sx
    hdu.header['PC2_2R'] = 0
    hdu.header['CDELT1R'] = 1
    hdu.header['CDELT2R'] = 1
    hdu.header['CRPIX1R'] = 0
    hdu.header['CRPIX2R'] = 0
    hdu.header['CRVAL1R'] = (sx*(2*pixel_pars.dimv + 1) + pixel_pars.gap_outx
                             + (pixel_pars.ccdpx - pixel_pars.ccdax)/2.
                             + cx*(2*pixel_pars.dimv + pixel_pars.gap_inx
                                   + pixel_pars.ccdpx - pixel_pars.ccdax))

    hdu.header['PC1_1B'] = 0
    hdu.header['PC1_2B'] = 0
    hdu.header['PC2_2B'] = 1 - 2*sp
    hdu.header['CDELT1B'] = 1
    hdu.header['CDELT2B'] = 1
    hdu.header['CRPIX1B'] = 0
    hdu.header['CRPIX2B'] = 0

    hdu.header['PC1_1Q'] = 0
    hdu.header['PC1_2Q'] = 0
    hdu.header['PC2_2Q'] = 1 - 2*sp
    hdu.header['CDELT1Q'] = 1
    hdu.header['CDELT2Q'] = 1
    hdu.header['CRPIX1Q'] = 0
    hdu.header['CRPIX2Q'] = 0
    hdu.header['CRVAL2Q'] = (sp*(2*pixel_pars.dimv + 1) + pixel_pars.gap_outx
                             + (pixel_pars.ccdpx - pixel_pars.ccdax)/2.
                             + cp*(2*pixel_pars.dimv + pixel_pars.gap_inx
                                   + pixel_pars.ccdpx - pixel_pars.ccdax))

    if vendor == 'ITL':
        hdu.header['PC2_1A'] = -1
        hdu.header['CRVAL2A'] = pixel_pars.dimh + 1 - pixel_pars.preh

        hdu.header['PC2_1C'] = -1
        hdu.header['CRVAL2C'] \
            = pixel_pars.dimh + 1 + sy*pixel_pars.dimh - pixel_pars.preh

        hdu.header['PC2_1R'] = -1
        hdu.header['CRVAL2R'] = (pixel_pars.dimh + 1 + sy*pixel_pars.dimh
                                 + pixel_pars.gap_outy
                                 + (pixel_pars.ccdpy - pixel_pars.ccday)/2.
                                 + cy*(8*pixel_pars.dimh + pixel_pars.gap_iny
                                       + pixel_pars.ccdpy - pixel_pars.ccday)
                                 - pixel_pars.preh)

        hdu.header['PC1_1B'] = -1
        hdu.header['CRVAL1B'] = (ss + 1)*pixel_pars.dimh + 1 - pixel_pars.preh
        hdu.header['CRVAL2B'] = sp*(2*pixel_pars.dimv + 1)

        hdu.header['PC1_1Q'] = -1
        hdu.header['CRVAL1Q'] \
            = (pixel_pars.gap_outy + (pixel_pars.ccdpy - pixel_pars.ccday)/2.
               + cs*(8*pixel_pars.dimh + pixel_pars.gap_iny
                     + pixel_pars.ccdpy - pixel_pars.ccday)
               + (ss + 1)*pixel_pars.dimh + 1 - pixel_pars.preh)

        hdu.header['DTM1_1'] = -1
        hdu.header['DTV1'] \
            = (pixel_pars.dimh + 1) + sy*pixel_pars.dimh + pixel_pars.preh
        hdu.header['DTV2'] = (2*pixel_pars.dimv + 1)*(1 - sx)
    else:
        # vendor == 'E2V'
        hdu.header['PC2_1A'] = 1 - 2*sx
        hdu.header['CRVAL2A'] \
            = sx*(pixel_pars.dimh + 1) + (2*sx - 1)*pixel_pars.preh

        hdu.header['PC2_1C'] = 1 - 2*sx
        hdu.header['CRVAL2C'] = (sx*(pixel_pars.dimh+1) + sy*pixel_pars.dimh
                                 + (2*sx - 1)*pixel_pars.preh)

        hdu.header['PC2_1R'] = 1 - 2*sx
        hdu.header['CRVAL2R'] \
            = (sx*(pixel_pars.dimh + 1) + sy*pixel_pars.dimh
               + pixel_pars.gap_outy
               + (pixel_pars.ccdpy - pixel_pars.ccday)/2.
               + cy*(8*pixel_pars.dimh + pixel_pars.gap_iny + pixel_pars.ccdpy
                     - pixel_pars.ccday) + (2*sx - 1)*pixel_pars.preh)
        hdu.header['PC1_1B'] = 1 - 2*sp
        hdu.header['CRVAL1B'] = (sp*(pixel_pars.dimh + 1) + ss*pixel_pars.dimh
                                 + (2*sp - 1)*pixel_pars.preh)
        hdu.header['CRVAL2B'] = sp*(2*pixel_pars.dimv + 1)

        hdu.header['PC1_1Q'] = 1 - 2*sp
        hdu.header['CRVAL1Q'] \
            = (pixel_pars.gap_outy + (pixel_pars.ccdpy - pixel_pars.ccday)/2.
               + cs*(8*pixel_pars.dimh + pixel_pars.gap_iny
                     + pixel_pars.ccdpy - pixel_pars.ccday)
               + sp*(pixel_pars.dimh + 1) + ss*pixel_pars.dimh
               + (2*sp - 1)*pixel_pars.preh)

        hdu.header['DTM1_1'] = 1 - 2*sx
        hdu.header['DTV1'] = ((pixel_pars.dimh + 1 + 2*pixel_pars.preh)*sx
                              + sy*pixel_pars.dimh - pixel_pars.preh)
        hdu.header['DTV2'] = (2*pixel_pars.dimv + 1)*(1 - sx)

    return hdu


def cte_matrix(npix, cti, ntransfers=20, nexact=30):
    """
    Compute the CTE matrix so that the apparent charge q_i in the i-th
    pixel is given by

    q_i = Sum_j cte_matrix_ij q0_j

    where q0_j is the initial charge in j-th pixel.  The corresponding
    python code would be

    >>> cte = cte_matrix(npix, cti)
    >>> qout = numpy.dot(cte, qin)

    Parameters
    ----------
    npix : int
        Total number of pixels in either the serial or parallel
        directions.
    cti : float
        The charge transfer inefficiency.
    ntransfers : int, optional
        Maximum number of transfers to consider as contributing to
        a target pixel.
    nexact : int, optional
        Number of transfers to use exact the binomial distribution
        expression, otherwise use Poisson's approximation.

    Returns
    -------
    numpy.array
        The npix x npix numpy array containing the CTE matrix.

    Notes
    -----
    This implementation is based on
    Janesick, J. R., 2001, "Scientific Charge-Coupled Devices", Chapter 5,
    eqs. 5.2a,b.

    """
    ntransfers = min(npix, ntransfers)
    nexact = min(nexact, ntransfers)
    my_matrix = np.zeros((npix, npix), dtype=np.float)
    for i in range(1, npix):
        jvals = np.concatenate((np.arange(1, i+1), np.zeros(npix-i)))
        index = np.where(i - nexact < jvals)
        j = jvals[index]
        my_matrix[i-1, :][index] \
            = scipy.special.binom(i, j)*(1 - cti)**i*cti**(i - j)
        if nexact < ntransfers:
            index = np.where((i - nexact >= jvals) & (i - ntransfers < jvals))
            j = jvals[index]
            my_matrix[i-1, :][index] \
                = (j*cti)**(i-j)*np.exp(-j*cti)/scipy.special.factorial(i-j)
    return my_matrix<|MERGE_RESOLUTION|>--- conflicted
+++ resolved
@@ -18,11 +18,7 @@
 from collections import namedtuple, OrderedDict
 import sqlite3
 import numpy as np
-<<<<<<< HEAD
 import scipy
-=======
-import sqlite3
->>>>>>> 5ed775ef
 import astropy.io.fits as fits
 import astropy.time
 import galsim
@@ -33,19 +29,17 @@
     warnings.simplefilter('ignore')
     from lsst.sims.catUtils.utils import ObservationMetaDataGenerator
     from lsst.sims.utils import getRotSkyPos
-<<<<<<< HEAD
 from .camera_info import CameraInfo
 from .imSim import get_logger, get_config
-=======
-from .focalplane_info import FocalPlaneInfo, cte_matrix
-from .imSim import get_logger
 from .cosmic_rays import CosmicRays
->>>>>>> 5ed775ef
+
 
 __all__ = ['ImageSource', 'set_itl_bboxes', 'set_e2v_bboxes',
            'set_phosim_bboxes', 'set_noao_keywords', 'cte_matrix']
 
 config = get_config()
+
+
 class ImageSource(object):
     '''
     Class to create single segment images based on the pixel geometry
@@ -68,12 +62,7 @@
         Object containing the readout properties of the sensors in the
         focal plane, provided by obs_lsstCam.ImsimMapper().camera.
     '''
-<<<<<<< HEAD
-    def __init__(self, image_array, exptime, sensor_id, logger=None):
-=======
-    def __init__(self, image_array, exptime, sensor_id, visit=42,
-                 seg_file=None, logger=None):
->>>>>>> 5ed775ef
+    def __init__(self, image_array, exptime, sensor_id, visit=42, logger=None):
         """
         Class constructor.
 
@@ -85,17 +74,9 @@
             The exposure time of the image in seconds.
         sensor_id: str
             The raft and sensor identifier, e.g., 'R22_S11'.
-<<<<<<< HEAD
-=======
         visit: int [42]
             Visit number to be used with the sensor_id for generating
             the random seed for the dark current and read noise.
-        seg_file: str [None]
-            The segmentation.txt file, the PhoSim-formatted file that
-            describes the properties of the sensors in the focal
-            plane.  If None, then imSim/data/segmentation_itl.txt will
-            be used.
->>>>>>> 5ed775ef
         logger: logging.Logger [None]
             logging.Logger object to use. If None, then a logger with level
             INFO will be used.
@@ -125,10 +106,6 @@
         self.eimage.close()
 
     @staticmethod
-<<<<<<< HEAD
-    def create_from_eimage(eimage_file, sensor_id=None, opsim_db=None,
-                           logger=None):
-=======
     def create_from_galsim_image(gs_image, logger=None):
         """
         Create an ImageSource object from a galsim Image object
@@ -153,9 +130,8 @@
         return raw_image
 
     @staticmethod
-    def create_from_eimage(eimage_file, sensor_id=None, seg_file=None,
-                           opsim_db=None, logger=None):
->>>>>>> 5ed775ef
+    def create_from_eimage(eimage_file, sensor_id=None, opsim_db=None,
+                           logger=None):
         """
         Create an ImageSource object from a PhoSim eimage file.
 
@@ -167,14 +143,6 @@
         sensor_id: str [None]
             The raft and sensor identifier, e.g., 'R22_S11'.  If None,
             then extract the CHIPID keyword in the primarey HDU.
-<<<<<<< HEAD
-=======
-        seg_file: str [None]
-            Full path of segmentation.txt, the PhoSim-formatted file
-            that describes the properties of the sensors in the focal
-            plane.  If None, then imSim/data/segmentation_itl.txt
-            will be used.
->>>>>>> 5ed775ef
         opsim_db: str [None]
             OpSim db file to use to find pointing information for each
             visit.  This is needed for older imSim eimage files that
@@ -197,12 +165,8 @@
             sensor_id = eimage[0].header['CHIPID']
 
         image_source = ImageSource(eimage[0].data, exptime, sensor_id,
-<<<<<<< HEAD
+                                   visit=eimage[0].header['OBSID'],
                                    logger=logger)
-=======
-                                   visit=eimage[0].header['OBSID'],
-                                   seg_file=seg_file, logger=logger)
->>>>>>> 5ed775ef
         image_source.eimage = eimage
         image_source.eimage_data = eimage[0].data
         image_source._read_pointing_info(opsim_db)
@@ -219,30 +183,18 @@
                 raise RuntimeError("eimage file does not have pointing info. "
                                    "Need an opsim db file.")
         # Read from the opsim db.
-<<<<<<< HEAD
-        visit = self.eimage[0].header['OBSID']
-=======
->>>>>>> 5ed775ef
         # We need an ObservationMetaData object to use the getRotSkyPos
         # function.
         obs_gen = ObservationMetaDataGenerator(database=opsim_db,
                                                driver="sqlite")
-<<<<<<< HEAD
-        obs_md = obs_gen.getObservationMetaData(obsHistID=visit,
-=======
         obs_md = obs_gen.getObservationMetaData(obsHistID=self.visit,
->>>>>>> 5ed775ef
                                                 boundType='circle',
                                                 boundLength=0)[0]
         # Extract pointing info from opsim db for desired visit.
         conn = sqlite3.connect(opsim_db)
         query = """select descDitheredRA, descDitheredDec,
         descDitheredRotTelPos from summary where
-<<<<<<< HEAD
-        obshistid={}""".format(visit)
-=======
         obshistid={}""".format(self.visit)
->>>>>>> 5ed775ef
         curs = conn.execute(query)
         ra, dec, rottelpos = [np.degrees(x) for x in curs][0]
         conn.close()
@@ -251,14 +203,6 @@
         obs_md.pointingDec = dec
         self.rotangle = getRotSkyPos(ra, dec, obs_md, rottelpos)
 
-<<<<<<< HEAD
-=======
-    def _read_seg_file(self, seg_file):
-        if seg_file is None:
-            seg_file = os.path.join(lsstUtils.getPackageDir('imSim'),
-                                    'data', 'segmentation_itl.txt')
-        self.fp_props = FocalPlaneInfo.read_phosim_seg_file(seg_file)
->>>>>>> 5ed775ef
 
     def get_amp_image(self, amp_info_record, imageFactory=afwImage.ImageI):
         """
@@ -346,31 +290,23 @@
         imaging_segment.getArray()[:] = data
 
         # Add dark current.
-<<<<<<< HEAD
         dark_current = config['electronics_readout']['dark_current']
-        full_arr += np.random.poisson(dark_current*self.exptime,
-                                      size=full_arr.shape)
-=======
         imaging_arr = imaging_segment.getArray()
         # Generate a seed from the visit number and sensor_id so that
         # the dark current noise is deterministic.
         seed = CosmicRays.generate_seed(self.visit, self.sensor_id)
-        rng = galsim.PoissonDeviate(seed, amp_props.dark_current*self.exptime)
+        rng = galsim.PoissonDeviate(seed, dark_current*self.exptime)
         dc_data = np.zeros(np.prod(imaging_arr.shape))
         rng.generate(dc_data)
         imaging_arr += dc_data.reshape(imaging_arr.shape)
->>>>>>> 5ed775ef
 
         # Add defects.
 
         # Apply CTE.
-<<<<<<< HEAD
+        full_arr = full_segment.getArray()
+
         pcti = config['electronics_readout']['pcti']
         pcte_matrix = cte_matrix(full_arr.shape[0], pcti)
-=======
-        full_arr = full_segment.getArray()
-        pcte_matrix = cte_matrix(full_arr.shape[0], amp_props.pcti)
->>>>>>> 5ed775ef
         for col in range(0, full_arr.shape[1]):
             full_arr[:, col] = np.dot(pcte_matrix, full_arr[:, col])
 
@@ -396,20 +332,15 @@
         """
         amp_info = self.camera_info.get_amp_info(amp_name)
         full_arr = self.amp_images[amp_name].getArray()
-<<<<<<< HEAD
-        full_arr += np.random.normal(scale=amp_info.getReadNoise(),
-                                     size=full_arr.shape)
-        full_arr += config['electronics_readout']['bias_level']
-=======
+
         # Generate a seed from the visit number and sensor_id so that
         # the read noise is deterministic.
         seed = CosmicRays.generate_seed(self.visit, self.sensor_id)
-        rng = galsim.GaussianDeviate(seed, amp_props.read_noise)
+        rng = galsim.GaussianDeviate(seed, amp_info.getReadNoise())
         rn_data = np.zeros(np.prod(full_arr.shape))
         rng.generate(rn_data)
         full_arr += rn_data.reshape(full_arr.shape)
-        full_arr += amp_props.bias_level
->>>>>>> 5ed775ef
+        full_arr += config['electronics_readout']['bias_level']
 
     def _apply_crosstalk(self):
         """
@@ -444,19 +375,13 @@
             Image HDU with the pixel data and header keywords
             appropriate for the requested sensor segment.
         """
-<<<<<<< HEAD
-        hdu = fits.ImageHDU(data=self.amp_images[amp_name].getArray().astype(np.int32))
-        hdr = hdu.header
-        amp_info = self.camera_info.get_amp_info(amp_name)
-=======
         data = self.amp_images[amp_name].getArray().astype(np.int32)
         if compress:
             hdu = fits.CompImageHDU(data=data, compression_type='RICE_1')
         else:
             hdu = fits.ImageHDU(data=data)
         hdr = hdu.header
-        amp_props = self.fp_props.get_amp(amp_name)
->>>>>>> 5ed775ef
+        amp_info = self.camera_info.get_amp_info(amp_name)
         # Copy keywords from eimage primary header.
         with warnings.catch_warnings():
             warnings.simplefilter("ignore")
@@ -465,11 +390,7 @@
                     continue
                 try:
                     hdr[key] = self.eimage[0].header[key]
-<<<<<<< HEAD
                 except ValueError:
-=======
-                except ValueError as eobj:
->>>>>>> 5ed775ef
                     # eimages produced by phosim contain non-ASCII or
                     # non-printable characters resulting in a ValueError.
                     self.logger.warn("ValueError raised while attempting to "
@@ -494,43 +415,13 @@
             hdr['CD1_1'], hdr['CD1_2'] = -hdr['CD1_2'], -hdr['CD1_1']
             hdr['CD2_1'], hdr['CD2_2'] = -hdr['CD2_2'], -hdr['CD2_1']
 
-        # Transpose the WCS matrix elements to account for the use of the
-        # Camera Coordinate System in the eimage.  These changes
-        # neglect any implied changes in the SIP coefficients.
-        channels = '10 11 12 13 14 15 16 17 07 06 05 04 03 02 01 00'.split()
-        amp_nums = dict(kv_pair for kv_pair in zip(channels, range(16)))
-        amp_num = amp_nums[amp_name[-2:]]
-        # These keywords seem to give approximately correct per amp
-        # WCS's when viewed with ds9.
-        x_pos = (list(range(1, 9)) + list(range(8, 0, -1)))[amp_num]
-        hdr['CRPIX1'], hdr['CRPIX2'] \
-            = (hdr['CRPIX2'] - amp_props.imaging.getWidth()*(8 - x_pos),
-               hdr['CRPIX1'])
-        if amp_num < 8:
-            hdr['CD1_1'], hdr['CD1_2'] = -hdr['CD1_2'], hdr['CD1_1']
-            hdr['CD2_1'], hdr['CD2_2'] = -hdr['CD2_2'], hdr['CD2_1']
-        else:
-            hdr['CD1_1'], hdr['CD1_2'] = -hdr['CD1_2'], -hdr['CD1_1']
-            hdr['CD2_1'], hdr['CD2_2'] = -hdr['CD2_2'], -hdr['CD2_1']
-
         # Set NOAO geometry keywords.
-<<<<<<< HEAD
         hdr['DATASEC'] = self._noao_section_keyword(amp_info.getRawDataBBox())
         hdr['DETSEC'] = \
             self._noao_section_keyword(self.camera_info.mosaic_section(amp_info),
                                        flipx=amp_info.getRawFlipX(),
                                        flipy=amp_info.getRawFlipY())
         hdr['GAIN'] = amp_info.getGain()
-=======
-        hdr['DATASEC'] = self._noao_section_keyword(amp_props.imaging)
-        hdr['DETSEC'] = \
-            self._noao_section_keyword(amp_props.mosaic_section,
-                                       flipx=amp_props.flip_x,
-                                       flipy=amp_props.flip_y)
-        hdr['BIASSEC'] = \
-            self._noao_section_keyword(amp_props.serial_overscan)
-        hdr['GAIN'] = amp_props.gain
->>>>>>> 5ed775ef
 
         return hdu
 
